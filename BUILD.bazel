load("@bazel_skylib//lib:paths.bzl", "paths")
load("@pybind11_bazel//:build_defs.bzl", "pybind_extension")
load("@rules_proto//proto:defs.bzl", "proto_library")
load("@rules_cc//cc:defs.bzl", "cc_binary", "cc_library", "cc_proto_library", "cc_test")
load("//third_party:substitution.bzl", "header_template_rule")
load("//:tools/build_variables.bzl", "torch_cpp_srcs", "libtorch_python_core_sources", "libtorch_core_sources", "libtorch_distributed_sources", "libtorch_extra_sources", "jit_core_sources")
load("//tools/rules:cu.bzl", "cu_library")
load("//tools/config:defs.bzl", "if_cuda")
load("//:aten.bzl", "intern_build_aten_ops", "generate_aten")

COMMON_COPTS = [
    "-DHAVE_MALLOC_USABLE_SIZE=1",
    "-DHAVE_MMAP=1",
    "-DHAVE_SHM_OPEN=1",
    "-DHAVE_SHM_UNLINK=1",
    "-D_FILE_OFFSET_BITS=64",
    "-DHAVE_GCC_GET_CPUID",
    "-DUSE_GCC_GET_CPUID",
    "-DTH_HAVE_THREAD",
    "-DUSE_FBGEMM",
    "-DUSE_DISTRIBUTED",
    "-DAT_PER_OPERATOR_HEADERS",
    "-DATEN_THREADING=NATIVE",
    "-DNO_CUDNN_DESTROY_HANDLE",
] + if_cuda([
    "-DUSE_CUDA",
    "-DUSE_CUDNN",
])

# c10
header_template_rule(
    name = "cmake_macros_h",
    src = "c10/macros/cmake_macros.h.in",
    out = "c10/macros/cmake_macros.h",
    substitutions = {
        "cmakedefine": "define",
        "#define C10_USE_NUMA": "/* #undef C10_USE_NUMA */",
    },
)

header_template_rule(
    name = "cuda_cmake_macros_h",
    src = "c10/cuda/impl/cuda_cmake_macros.h.in",
    out = "c10/cuda/impl/cuda_cmake_macros.h",
    substitutions = {
        "cmakedefine": "define",
    },
)

cc_library(
    name = "c10_headers",
    hdrs = glob([
        "c10/core/*.h",
        "c10/core/impl/*.h",
        "c10/cuda/*.h",
        "c10/cuda/impl/*.h",
        "c10/macros/*.h",
        "c10/mobile/*.h",
        "c10/util/*.h",
        "c10/util/*.hpp",
    ]),
    deps = [
        "@com_github_gflags_gflags//:gflags",
        "@com_github_glog//:glog",
        ":cmake_macros_h",
        ":cuda_cmake_macros_h",
    ],
)

cc_library(
    name = "c10",
    srcs = glob([
        "c10/core/*.cpp",
        "c10/core/impl/*.cpp",
        "c10/mobile/*.cpp",
        "c10/util/*.cpp",
    ]) + if_cuda(
        glob([
            "c10/cuda/*.cpp",
            "c10/cuda/impl/*.cpp",
        ]),
        [],
    ),
    copts = ["-DCAFFE2_BUILD_MAIN_LIB"],
    deps = [
        ":c10_headers",
        "@fmt",
    ] + if_cuda(
        ["@cuda"],
        [],
    ),
    alwayslink = True,
)

cc_test(
    name = "c10_tests",
    size = "small",
    srcs = glob([
        "c10/test/util/*.cpp",
        "c10/test/util/*.h",
        "c10/test/core/*.cpp",
        "c10/test/core/impl/*.cpp",
    ]),
    copts = ["-Wno-deprecated-declarations"],
    deps = [
        ":c10",
        ":c10_headers",
        "@com_google_googletest//:gtest_main",
    ],
)

# TODO: refactor this into its own library (but how to make
# a binary based off of a module in a library?)
py_binary(
    name = "gen",
    srcs = ["tools/setup_helpers/gen.py"],
    deps = [
        ":tools_codegen"
    ],
)

generate_aten(
    name = "generated_cpp",
    srcs = [
        "aten/src/ATen/native/native_functions.yaml",
    ] + glob(["aten/src/ATen/templates/**"]),
    outs = [
        "aten/src/ATen/Declarations.yaml",
        "aten/src/ATen/RegisterBackendSelect.cpp",
        "aten/src/ATen/RegisterCPU.cpp",
        "aten/src/ATen/RegisterFunctionalization_0.cpp",
        "aten/src/ATen/RegisterFunctionalization_1.cpp",
        "aten/src/ATen/RegisterFunctionalization_2.cpp",
        "aten/src/ATen/RegisterFunctionalization_3.cpp",
        # "aten/src/ATen/RegisterFunctionalizationEverything.cpp",
        "aten/src/ATen/RegisterMkldnnCPU.cpp",
        "aten/src/ATen/RegisterQuantizedCPU.cpp",
        "aten/src/ATen/RegisterSparseCPU.cpp",
        "aten/src/ATen/RegisterSparseCsrCPU.cpp",
        "aten/src/ATen/RegisterZeroTensor.cpp",
        "aten/src/ATen/RegisterCompositeImplicitAutograd.cpp",
        "aten/src/ATen/RegisterCompositeExplicitAutograd.cpp",
        "aten/src/ATen/RegisterMeta.cpp",
        "aten/src/ATen/RegisterSchema.cpp",
        "aten/src/ATen/CPUFunctions.h",
        "aten/src/ATen/CPUFunctions_inl.h",
        "aten/src/ATen/CUDAFunctions.h",
        "aten/src/ATen/CUDAFunctions_inl.h",
        "aten/src/ATen/CompositeExplicitAutogradFunctions.h",
        "aten/src/ATen/CompositeExplicitAutogradFunctions_inl.h",
        "aten/src/ATen/CompositeImplicitAutogradFunctions.h",
        "aten/src/ATen/CompositeImplicitAutogradFunctions_inl.h",
        "aten/src/ATen/FunctionalInverses.h",
        "aten/src/ATen/Functions.h",
        "aten/src/ATen/Functions.cpp",
        "aten/src/ATen/RedispatchFunctions.h",
        "aten/src/ATen/Operators.h",
        "aten/src/ATen/Operators_0.cpp",
        "aten/src/ATen/Operators_1.cpp",
        "aten/src/ATen/Operators_2.cpp",
        "aten/src/ATen/Operators_3.cpp",
        "aten/src/ATen/Operators_4.cpp",
        "aten/src/ATen/NativeFunctions.h",
        "aten/src/ATen/MetaFunctions.h",
        "aten/src/ATen/MetaFunctions_inl.h",
        "aten/src/ATen/MethodOperators.h",
        "aten/src/ATen/core/TensorBody.h",
        "aten/src/ATen/core/TensorMethods.cpp",
        "aten/src/ATen/core/ATenOpList.cpp",
    ],
    generator=":gen",
)

py_library(
    name = "tools_codegen",
    srcs = glob(["tools/codegen/**/*.py"]),
)

py_library(
    name = "tools_autograd",
    srcs = glob(["tools/autograd/*.py"]),
    data = glob([
        "tools/autograd/*.yaml",
        "tools/autograd/templates/*",
    ]),
    deps = [":tools_codegen"],
)

py_library(
    name = "tools_jit",
    srcs = glob(["tools/jit/*.py"]),
    data = glob(["tools/jit/templates/*"]),
)

py_binary(
    name = "generate_code",
    srcs = ["tools/setup_helpers/generate_code.py"],
    deps = [
        ":tools_autograd",
        ":tools_jit",
    ],
)

libtorch_cpp_generated_sources = [
        "torch/csrc/autograd/generated/VariableType.h",
        "torch/csrc/autograd/generated/VariableType_0.cpp",
        "torch/csrc/autograd/generated/VariableType_1.cpp",
        "torch/csrc/autograd/generated/VariableType_2.cpp",
        "torch/csrc/autograd/generated/VariableType_3.cpp",
        "torch/csrc/autograd/generated/VariableType_4.cpp",
        # "torch/csrc/autograd/generated/VariableTypeEverything.cpp",
        "torch/csrc/autograd/generated/TraceType_0.cpp",
        "torch/csrc/autograd/generated/TraceType_1.cpp",
        "torch/csrc/autograd/generated/TraceType_2.cpp",
        "torch/csrc/autograd/generated/TraceType_3.cpp",
        "torch/csrc/autograd/generated/TraceType_4.cpp",
        # "torch/csrc/autograd/generated/TraceTypeEverything.cpp",
        "torch/csrc/autograd/generated/ADInplaceOrViewType_0.cpp",
        "torch/csrc/autograd/generated/ADInplaceOrViewType_1.cpp",
        # "torch/csrc/autograd/generated/ADInplaceOrViewTypeEverything.cpp",
        "torch/csrc/autograd/generated/Functions.h",
        "torch/csrc/autograd/generated/Functions.cpp",
        "torch/csrc/autograd/generated/variable_factories.h",
]

libtorch_python_generated_sources = [
        "torch/csrc/autograd/generated/python_functions.h",
        "torch/csrc/autograd/generated/python_functions_0.cpp",
        "torch/csrc/autograd/generated/python_functions_1.cpp",
        "torch/csrc/autograd/generated/python_functions_2.cpp",
        "torch/csrc/autograd/generated/python_functions_3.cpp",
        "torch/csrc/autograd/generated/python_functions_4.cpp",
        "torch/csrc/autograd/generated/python_variable_methods.cpp",
        "torch/csrc/autograd/generated/python_torch_functions_0.cpp",
        "torch/csrc/autograd/generated/python_torch_functions_1.cpp",
        "torch/csrc/autograd/generated/python_torch_functions_2.cpp",
        "torch/csrc/autograd/generated/python_nn_functions.cpp",
        "torch/csrc/autograd/generated/python_fft_functions.cpp",
        "torch/csrc/autograd/generated/python_linalg_functions.cpp",
        "torch/csrc/autograd/generated/python_sparse_functions.cpp",
        "torch/csrc/autograd/generated/python_special_functions.cpp",
        "torch/csrc/autograd/generated/python_return_types.cpp",
]

genrule(
    name = "all_generated_code",
    srcs = [
        "aten/src/ATen/native/native_functions.yaml",
    ],
    outs = libtorch_cpp_generated_sources + libtorch_python_generated_sources,
    cmd = "$(location :generate_code) --install_dir `dirname $(location torch/csrc/autograd/generated/variable_factories.h)`/../.. --native-functions-path $(location aten/src/ATen/native/native_functions.yaml) --nn-path aten/src",
    tools = [":generate_code"],
)

filegroup(
    name = "cpp_generated_code",
    data = [":all_generated_code"],
    srcs = libtorch_cpp_generated_sources,
)

filegroup(
    name = "python_generated_code",
    data = [":all_generated_code"],
    srcs = libtorch_python_generated_sources,
)

exports_files(
    srcs = ["aten/src/ATen/cpu/tbb/extra/version_string.ver.in"],
)

# ATen
filegroup(
    name = "aten_base_cpp",
    srcs = glob([
        "aten/src/ATen/*.cpp",
        "aten/src/ATen/detail/*.cpp",
        "aten/src/ATen/cpu/*.cpp",
    ]),
)

filegroup(
    name = "ATen_CORE_SRCS",
    srcs = glob(
        [
            "aten/src/ATen/core/**/*.cpp",
        ],
        exclude = [
            "aten/src/ATen/core/**/*_test.cpp",
        ],
    ),
)

filegroup(
    name = "aten_native_cpp",
    srcs = glob(["aten/src/ATen/native/*.cpp"]),
)

filegroup(
    name = "aten_native_sparse_cpp",
    srcs = glob(["aten/src/ATen/native/sparse/*.cpp"]),
)

filegroup(
    name = "aten_native_quantized_cpp",
    srcs = glob(
        [
            "aten/src/ATen/native/quantized/*.cpp",
            "aten/src/ATen/native/quantized/cpu/*.cpp",
        ],
    ),
)

filegroup(
    name = "aten_native_mkl_cpp",
    srcs = glob(["aten/src/ATen/native/mkl/*.cpp"]),
)

filegroup(
    name = "aten_native_mkldnn_cpp",
    srcs = glob(["aten/src/ATen/native/mkldnn/*.cpp"]),
)

filegroup(
    name = "aten_native_xnnpack",
    srcs = glob(["aten/src/ATen/native/xnnpack/*.cpp"]),
)

filegroup(
    name = "aten_base_vulkan",
    srcs = glob(["aten/src/ATen/vulkan/*.cpp"]),
)

filegroup(
    name = "aten_base_metal",
    srcs = glob(["aten/src/ATen/metal/*.cpp"]),
)

filegroup(
    name = "ATen_QUANTIZED_SRCS",
    srcs = glob(
        [
            "aten/src/ATen/quantized/**/*.cpp",
        ],
        exclude = [
            "aten/src/ATen/quantized/**/*_test.cpp",
        ],
    ),
)

filegroup(
<<<<<<< HEAD
    name = "th_srcs",
    srcs = [
        "aten/src/TH/THGeneral.cpp",
        "aten/src/TH/THTensor.cpp",
    ],
)

filegroup(
=======
>>>>>>> 620a1fcb
    name = "aten_cuda_srcs",
    srcs = [
        "aten/src/ATen/cuda/CUDABlas.cpp",
        "aten/src/ATen/cuda/CUDASolver.cpp",
        "aten/src/ATen/cuda/CUDAContext.cpp",
        "aten/src/ATen/cuda/CUDAGeneratorImpl.cpp",
        "aten/src/ATen/cuda/CUDAGraph.cpp",
        "aten/src/ATen/cuda/CuSparseHandlePool.cpp",
        "aten/src/ATen/cuda/CublasHandlePool.cpp",
        "aten/src/ATen/cuda/CusolverDnHandlePool.cpp",
        "aten/src/ATen/cuda/PinnedMemoryAllocator.cpp",
        "aten/src/ATen/cuda/detail/CUDAHooks.cpp",
        "aten/src/ATen/cudnn/AutocastRNN.cpp",
        "aten/src/ATen/cudnn/Descriptors.cpp",
        "aten/src/ATen/cudnn/Handle.cpp",
        "aten/src/ATen/cudnn/Types.cpp",
        "aten/src/ATen/native/cuda/CUDAUnaryOps.cpp",
        "aten/src/ATen/native/cuda/TensorShapeCUDA.cpp",
        "aten/src/ATen/native/cudnn/AffineGridGenerator.cpp",
        "aten/src/ATen/native/cudnn/BatchNorm.cpp",
        "aten/src/ATen/native/cudnn/Conv.cpp",
        "aten/src/ATen/native/cudnn/GridSampler.cpp",
        "aten/src/ATen/native/cudnn/LossCTC.cpp",
        "aten/src/ATen/native/cudnn/RNN.cpp",
        "aten/src/ATen/native/miopen/BatchNorm_miopen.cpp",
        "aten/src/ATen/native/miopen/Conv_miopen.cpp",
        "aten/src/ATen/native/miopen/RNN_miopen.cpp",
        "aten/src/ATen/native/sparse/cuda/SparseCUDATensor.cpp",
        "aten/src/ATen/native/sparse/cuda/SparseBlas.cpp",
        "aten/src/ATen/native/sparse/cuda/SparseBlasImpl.cpp",
    ],
)

filegroup(
    name = "aten_srcs_cu",
    srcs = [
        "aten/src/ATen/cuda/cub.cu.cc",
        "aten/src/ATen/cuda/detail/IndexUtils.cu.cc",
        "aten/src/ATen/cuda/detail/CUDAGraphsUtils.cu.cc",
        "aten/src/ATen/native/cuda/Activation.cu.cc",
        "aten/src/ATen/native/cuda/AdaptiveAveragePooling.cu.cc",
        "aten/src/ATen/native/cuda/AdaptiveAveragePooling3d.cu.cc",
        "aten/src/ATen/native/cuda/AdaptiveMaxPooling2d.cu.cc",
        "aten/src/ATen/native/cuda/AdaptiveMaxPooling3d.cu.cc",
        "aten/src/ATen/native/cuda/AveragePool2d.cu.cc",
        "aten/src/ATen/native/cuda/AveragePool3d.cu.cc",
        "aten/src/ATen/native/cuda/BatchLinearAlgebra.cu.cc",
        "aten/src/ATen/native/cuda/BatchLinearAlgebraLib.cu.cc",
        "aten/src/ATen/native/cuda/BinaryArithmeticKernel.cu.cc",
        "aten/src/ATen/native/cuda/BinaryCompareKernel.cu.cc",
        "aten/src/ATen/native/cuda/BinaryMiscOpsKernels.cu.cc",
        "aten/src/ATen/native/cuda/CUDAScalar.cu.cc",
        "aten/src/ATen/native/cuda/Col2Im.cu.cc",
        "aten/src/ATen/native/cuda/Copy.cu.cc",
        "aten/src/ATen/native/cuda/CrossKernel.cu.cc",
        "aten/src/ATen/native/cuda/DilatedMaxPool2d.cu.cc",
        "aten/src/ATen/native/cuda/DilatedMaxPool3d.cu.cc",
        "aten/src/ATen/native/cuda/DistanceKernel.cu.cc",
        "aten/src/ATen/native/cuda/Distributions.cu.cc",
        "aten/src/ATen/native/cuda/Dropout.cu.cc",
        "aten/src/ATen/native/cuda/Embedding.cu.cc",
        "aten/src/ATen/native/cuda/EmbeddingBackwardKernel.cu.cc",
        "aten/src/ATen/native/cuda/EmbeddingBag.cu.cc",
        "aten/src/ATen/native/cuda/FillKernel.cu.cc",
        "aten/src/ATen/native/cuda/FractionalMaxPool2d.cu.cc",
        "aten/src/ATen/native/cuda/FractionalMaxPool3d.cu.cc",
        "aten/src/ATen/native/cuda/GridSampler.cu.cc",
        "aten/src/ATen/native/cuda/Im2Col.cu.cc",
        "aten/src/ATen/native/cuda/IndexKernel.cu.cc",
        "aten/src/ATen/native/cuda/Indexing.cu.cc",
        "aten/src/ATen/native/cuda/Lerp.cu.cc",
        "aten/src/ATen/native/cuda/LinearAlgebra.cu.cc",
        "aten/src/ATen/native/cuda/Loss.cu.cc",
        "aten/src/ATen/native/cuda/LossCTC.cu.cc",
        "aten/src/ATen/native/cuda/MaxUnpooling.cu.cc",
        "aten/src/ATen/native/cuda/MultinomialKernel.cu.cc",
        "aten/src/ATen/native/cuda/MultiLabelMarginCriterion.cu.cc",
        "aten/src/ATen/native/cuda/NaiveConvolutionTranspose2d.cu.cc",
        "aten/src/ATen/native/cuda/NaiveConvolutionTranspose3d.cu.cc",
        "aten/src/ATen/native/cuda/NaiveDilatedConvolution.cu.cc",
        "aten/src/ATen/native/cuda/NLLLoss2d.cu.cc",
        "aten/src/ATen/native/cuda/Normalization.cu.cc",
        "aten/src/ATen/native/cuda/PointwiseOpsKernel.cu.cc",
        "aten/src/ATen/native/cuda/PowKernel.cu.cc",
        "aten/src/ATen/native/cuda/RNN.cu.cc",
        "aten/src/ATen/native/cuda/RangeFactories.cu.cc",
        "aten/src/ATen/native/cuda/Reduce.cu.cc",
        "aten/src/ATen/native/cuda/ReduceOpsKernel.cu.cc",
        "aten/src/ATen/native/cuda/ReflectionPad.cu.cc",
        "aten/src/ATen/native/cuda/Repeat.cu.cc",
        "aten/src/ATen/native/cuda/ReplicationPadding.cu.cc",
        "aten/src/ATen/native/cuda/Resize.cu.cc",
        "aten/src/ATen/native/cuda/SegmentReduce.cu.cc",
        "aten/src/ATen/native/cuda/SoftMax.cu.cc",
        "aten/src/ATen/native/cuda/SortingKthValue.cu.cc",
        "aten/src/ATen/native/cuda/SparseMM.cu.cc",
        "aten/src/ATen/native/cuda/SpectralOps.cu.cc",
        "aten/src/ATen/native/cuda/SummaryOps.cu.cc",
        "aten/src/ATen/native/cuda/TensorCompare.cu.cc",
        "aten/src/ATen/native/cuda/TensorFactories.cu.cc",
        "aten/src/ATen/native/cuda/TensorTopK.cu.cc",
        "aten/src/ATen/native/cuda/TensorTransformations.cu.cc",
        "aten/src/ATen/native/cuda/TriangularOps.cu.cc",
        "aten/src/ATen/native/cuda/UnaryOpsKernel.cu.cc",
        "aten/src/ATen/native/cuda/UnarySpecialOpsKernel.cu.cc",
        "aten/src/ATen/native/cuda/Unique.cu.cc",
        "aten/src/ATen/native/cuda/UpSampleBicubic2d.cu.cc",
        "aten/src/ATen/native/cuda/UpSampleBilinear2d.cu.cc",
        "aten/src/ATen/native/cuda/UpSampleLinear1d.cu.cc",
        "aten/src/ATen/native/cuda/UpSampleNearest1d.cu.cc",
        "aten/src/ATen/native/cuda/UpSampleNearest2d.cu.cc",
        "aten/src/ATen/native/cuda/UpSampleNearest3d.cu.cc",
        "aten/src/ATen/native/cuda/UpSampleTrilinear3d.cu.cc",
        "aten/src/ATen/native/cuda/WeightNorm.cu.cc",
        "aten/src/ATen/native/cuda/layer_norm_kernel.cu.cc",
        "aten/src/ATen/native/quantized/cuda/fake_quantize_core.cu.cc",
        "aten/src/ATen/native/sparse/cuda/SparseCUDABlas.cu.cc",
        "aten/src/ATen/native/sparse/cuda/SparseCUDATensor.cu.cc",
        "aten/src/ATen/native/sparse/cuda/SparseCUDATensorMath.cu.cc",
    ],
)

header_template_rule(
    name = "aten_src_ATen_config",
    src = "aten/src/ATen/Config.h.in",
    out = "aten/src/ATen/Config.h",
    substitutions = {
        "@AT_MKLDNN_ENABLED@": "1",
        "@AT_MKL_ENABLED@": "0",
        "@AT_FFTW_ENABLED@": "0",
        "@AT_POCKETFFT_ENABLED@": "0",
        "@AT_NNPACK_ENABLED@": "0",
        "@CAFFE2_STATIC_LINK_CUDA_INT@": "0",
        "@AT_BUILD_WITH_BLAS@": "1",
        "@AT_BUILD_WITH_LAPACK@": "1",
        "@AT_PARALLEL_OPENMP@": "0",
        "@AT_PARALLEL_NATIVE@": "1",
        "@AT_PARALLEL_NATIVE_TBB@": "0",
        "@AT_BLAS_F2C@": "0",
        "@AT_BLAS_USE_CBLAS_DOT@": "1",
    },
)

header_template_rule(
    name = "aten_src_ATen_cuda_config",
    src = "aten/src/ATen/cuda/CUDAConfig.h.in",
    out = "aten/src/ATen/cuda/CUDAConfig.h",
    substitutions = {
        "@AT_CUDNN_ENABLED@": "1",
        "@AT_ROCM_ENABLED@": "0",
        "@AT_MAGMA_ENABLED@": "0",
        "@NVCC_FLAGS_EXTRA@": "",
    },
)

cc_library(
    name = "aten_headers",
    hdrs = [
        "torch/csrc/Export.h",
        "torch/csrc/jit/frontend/function_schema_parser.h",
    ] + glob([
        "aten/src/**/*.h",
        "aten/src/**/*.hpp",
        "aten/src/TH/**/*.cpp",
        "aten/src/THC/*.cuh",
    ],
    exclude = [
        "aten/src/ATen/Config.h",
    ],) + [
        ":generated_cpp",
        ":aten_src_ATen_config",
    ],
    includes = [
        "aten/src",
        "aten/src/TH",
    ],
    deps = [
        ":c10_headers",
    ],
)

ATEN_COPTS = COMMON_COPTS + [
    "-DUSE_AVX",
    "-DUSE_AVX2",
    "-DCAFFE2_BUILD_MAIN_LIBS",
    "-DHAVE_AVX_CPU_DEFINITION",
    "-DHAVE_AVX2_CPU_DEFINITION",
    "-fvisibility-inlines-hidden",
    "-fno-math-errno",
    "-fno-trapping-math",
]

intern_build_aten_ops(
    copts = ATEN_COPTS,
    deps = [
        ":aten_headers",
        "@sleef",
        "@fbgemm",
    ],
)

cc_library(
    name = "aten",
    srcs = [
        ":ATen_CORE_SRCS",
        ":ATen_QUANTIZED_SRCS",
        ":aten_base_cpp",
        ":aten_base_metal",
        ":aten_base_vulkan",
        ":aten_native_cpp",
        ":aten_native_mkl_cpp",
        ":aten_native_mkldnn_cpp",
        ":aten_native_quantized_cpp",
        ":aten_native_sparse_cpp",
        ":aten_native_xnnpack",
        ":aten_src_ATen_config",
        ":generated_cpp",
    ],
    copts = ATEN_COPTS,
    data = if_cuda(
        [":libcaffe2_nvrtc.so"],
        [],
    ),
    visibility = ["//visibility:public"],
    deps = [
        ":ATen_CPU",
        ":aten_headers",
        ":caffe2_for_aten_headers",
        ":torch_headers",
        "@fbgemm",
        "@ideep",
    ],
    alwayslink = True,
)

cc_library(
    name = "aten_nvrtc",
    srcs = glob([
        "aten/src/ATen/cuda/nvrtc_stub/*.cpp",
    ]),
    copts = ATEN_COPTS,
    linkstatic = True,
    visibility = ["//visibility:public"],
    deps = [
        ":aten_headers",
        ":c10_headers",
        "@cuda",
        "@cuda//:cuda_driver",
        "@cuda//:nvrtc",
    ],
    alwayslink = True,
)

cc_binary(
    name = "libcaffe2_nvrtc.so",
    linkshared = True,
    visibility = ["//visibility:public"],
    deps = [
        ":aten_nvrtc",
    ],
)

cc_library(
    name = "aten_cuda_cpp",
    srcs = [":aten_cuda_srcs"],
    copts = ATEN_COPTS,
    visibility = ["//visibility:public"],
    deps = [
        ":aten",
        "@cuda",
        "@cuda//:nvrtc",
        "@cudnn",
    ],
    alwayslink = True,
)

torch_cuda_half_options = [
    "-DCUDA_HAS_FP16=1",
    "-D__CUDA_NO_HALF_OPERATORS__",
    "-D__CUDA_NO_HALF_CONVERSIONS__",
    "-D__CUDA_NO_BFLOAT16_CONVERSIONS__",
    "-D__CUDA_NO_HALF2_OPERATORS__",
]

cu_library(
    name = "aten_cuda",
    srcs = [
        ":aten_srcs_cu",
    ],
    copts = ATEN_COPTS + torch_cuda_half_options,
    visibility = ["//visibility:public"],
    deps = [
        ":aten_cuda_cpp",
        "@cuda//:cublas",
        "@cuda//:cufft",
        "@cuda//:cusparse",
    ],
    alwayslink = True,
)

# caffe2
CAFFE2_COPTS = COMMON_COPTS + [
    "-Dcaffe2_EXPORTS",
    "-DCAFFE2_USE_GLOO",
    "-DCAFFE2_USE_CUDNN",
    "-DCAFFE2_BUILD_MAIN_LIB",
    "-fvisibility-inlines-hidden",
    "-fno-math-errno",
    "-fno-trapping-math",
]

proto_library(
    name = "caffe2_proto_source",
    srcs = glob([
        "caffe2/proto/*.proto",
    ]),
    visibility = ["//visibility:public"],
)

cc_proto_library(
    name = "caffe2_protos",
    deps = [":caffe2_proto_source"],
)

header_template_rule(
    name = "caffe2_core_macros_h",
    src = "caffe2/core/macros.h.in",
    out = "caffe2/core/macros.h",
    substitutions = {
        "@CAFFE2_VERSION_MAJOR@": "1",
        "@CAFFE2_VERSION_MINOR@": "3",
        "@CAFFE2_VERSION_PATCH@": "0",
        "cmakedefine": "define",
        "#define CAFFE2_FORCE_FALLBACK_CUDA_MPI": "/* #undef CAFFE2_FORCE_FALLBACK_CUDA_MPI */",
        "#define CAFFE2_HAS_MKL_DNN": "/* #undef CAFFE2_HAS_MKL_DNN */",
        "#define CAFFE2_HAS_MKL_SGEMM_PACK": "/* #undef CAFFE2_HAS_MKL_SGEMM_PACK */",
        "#define CAFFE2_THREADPOOL_MAIN_IMBALANCE": "/* #undef CAFFE2_THREADPOOL_MAIN_IMBALANCE */",
        "#define CAFFE2_THREADPOOL_STATS": "/* #undef CAFFE2_THREADPOOL_STATS */",
        "#define CAFFE2_USE_ACCELERATE": "/* #undef CAFFE2_USE_ACCELERATE */",
        "#define CAFFE2_USE_EIGEN_FOR_BLAS": "/* #undef CAFFE2_USE_EIGEN_FOR_BLAS */",
        "#define CAFFE2_USE_FBCODE": "/* #undef CAFFE2_USE_FBCODE */",
        "#define CAFFE2_USE_GOOGLE_GLOG": "/* #undef CAFFE2_USE_GOOGLE_GLOG */",
        "#define CAFFE2_USE_LITE_PROTO": "/* #undef CAFFE2_USE_LITE_PROTO */",
        "#define CAFFE2_USE_MKL\n": "/* #undef CAFFE2_USE_MKL */\n",
        "#define CAFFE2_USE_NVTX": "/* #undef CAFFE2_USE_NVTX */",
        "#define CAFFE2_USE_TRT": "/* #undef CAFFE2_USE_TRT */",
    },
)

filegroup(
    name = "caffe2_contrib_srcs",
    srcs = [
        "caffe2/contrib/gloo/allgather_ops.cc",
        "caffe2/contrib/gloo/allreduce_ops.cc",
        "caffe2/contrib/gloo/barrier_ops.cc",
        "caffe2/contrib/gloo/broadcast_ops.cc",
        "caffe2/contrib/gloo/common.cc",
        "caffe2/contrib/gloo/common_world_ops.cc",
        "caffe2/contrib/gloo/context.cc",
        "caffe2/contrib/gloo/reduce_scatter_ops.cc",
        "caffe2/contrib/gloo/store_handler.cc",
    ],
)

filegroup(
    name = "caffe2_core_srcs",
    srcs = [
        "caffe2/core/allocator.cc",
        "caffe2/core/blob_serialization.cc",
        "caffe2/core/blob_stats.cc",
        "caffe2/core/common.cc",
        "caffe2/core/context.cc",
        "caffe2/core/context_base.cc",
        "caffe2/core/db.cc",
        "caffe2/core/event.cc",
        "caffe2/core/export_c10_op_to_caffe2.cc",
        "caffe2/core/graph.cc",
        "caffe2/core/init.cc",
        "caffe2/core/init_denormals.cc",
        "caffe2/core/init_intrinsics_check.cc",
        "caffe2/core/init_omp.cc",
        "caffe2/core/int8_serialization.cc",
        "caffe2/core/memonger.cc",
        "caffe2/core/module.cc",
        "caffe2/core/net.cc",
        "caffe2/core/net_async_base.cc",
        "caffe2/core/net_async_scheduling.cc",
        "caffe2/core/net_async_task.cc",
        "caffe2/core/net_async_task_future.cc",
        "caffe2/core/net_async_task_graph.cc",
        "caffe2/core/net_async_tracing.cc",
        "caffe2/core/net_dag_utils.cc",
        "caffe2/core/net_parallel.cc",
        "caffe2/core/net_simple.cc",
        "caffe2/core/net_simple_refcount.cc",
        "caffe2/core/nomnigraph/Representations/NeuralNet.cc",
        "caffe2/core/nomnigraph/tests/test_util.cc",
        "caffe2/core/numa.cc",
        "caffe2/core/operator.cc",
        "caffe2/core/operator_schema.cc",
        "caffe2/core/plan_executor.cc",
        "caffe2/core/prof_dag_counters.cc",
        "caffe2/core/qtensor.cc",
        "caffe2/core/qtensor_serialization.cc",
        "caffe2/core/stats.cc",
        "caffe2/core/tensor.cc",
        "caffe2/core/tensor_int8.cc",
        "caffe2/core/test_utils.cc",
        "caffe2/core/transform.cc",
        "caffe2/core/types.cc",
        "caffe2/core/workspace.cc",
    ],
)

filegroup(
    name = "caffe2_distributed_srcs",
    srcs = [
        "caffe2/distributed/file_store_handler.cc",
        "caffe2/distributed/file_store_handler_op.cc",
        "caffe2/distributed/store_handler.cc",
        "caffe2/distributed/store_ops.cc",
    ],
)

filegroup(
    name = "caffe2_ideep_srcs",
    srcs = [
        "caffe2/ideep/operators/adam_op.cc",
        "caffe2/ideep/operators/channel_shuffle_op.cc",
        "caffe2/ideep/operators/concat_split_op.cc",
        "caffe2/ideep/operators/conv_op.cc",
        "caffe2/ideep/operators/conv_transpose_op.cc",
        "caffe2/ideep/operators/dropout_op.cc",
        "caffe2/ideep/operators/elementwise_sum_op.cc",
        "caffe2/ideep/operators/expand_squeeze_dims_op.cc",
        "caffe2/ideep/operators/fully_connected_op.cc",
        "caffe2/ideep/operators/local_response_normalization_op.cc",
        "caffe2/ideep/operators/momentum_sgd_op.cc",
        "caffe2/ideep/operators/operator_fallback_ideep.cc",
        "caffe2/ideep/operators/order_switch_ops.cc",
        "caffe2/ideep/operators/pool_op.cc",
        "caffe2/ideep/operators/quantization/int8_add_op.cc",
        "caffe2/ideep/operators/quantization/int8_conv_op.cc",
        "caffe2/ideep/operators/quantization/int8_dequantize_op.cc",
        "caffe2/ideep/operators/quantization/int8_fully_connected_op.cc",
        "caffe2/ideep/operators/quantization/int8_given_tensor_fill_op.cc",
        "caffe2/ideep/operators/quantization/int8_pool_op.cc",
        "caffe2/ideep/operators/quantization/int8_quantize_op.cc",
        "caffe2/ideep/operators/quantization/int8_relu_op.cc",
        "caffe2/ideep/operators/queue_ops.cc",
        "caffe2/ideep/operators/relu_op.cc",
        "caffe2/ideep/operators/reshape_op.cc",
        "caffe2/ideep/operators/shape_op.cc",
        "caffe2/ideep/operators/sigmoid_op.cc",
        "caffe2/ideep/operators/spatial_batch_norm_op.cc",
        "caffe2/ideep/operators/transpose_op.cc",
        "caffe2/ideep/operators/utility_ops.cc",
        "caffe2/ideep/utils/ideep_register.cc",
    ],
)

filegroup(
    name = "caffe2_onnx_srcs",
    srcs = [
        "caffe2/onnx/backend.cc",
        "caffe2/onnx/backend_rep.cc",
        "caffe2/onnx/device.cc",
        "caffe2/onnx/helper.cc",
        "caffe2/onnx/offline_tensor.cc",
        "caffe2/onnx/onnx_exporter.cc",
        "caffe2/onnx/onnxifi_graph_info.cc",
        "caffe2/onnx/onnxifi_init.cc",
    ],
)

filegroup(
    name = "caffe2_operators_srcs",
    srcs = [
        "caffe2/operators/abs_op.cc",
        "caffe2/operators/accumulate_op.cc",
        "caffe2/operators/accuracy_op.cc",
        "caffe2/operators/acos_op.cc",
        "caffe2/operators/affine_channel_op.cc",
        "caffe2/operators/alias_with_name.cc",
        "caffe2/operators/apmeter_op.cc",
        "caffe2/operators/arg_ops.cc",
        "caffe2/operators/asin_op.cc",
        "caffe2/operators/assert_op.cc",
        "caffe2/operators/atan_op.cc",
        "caffe2/operators/atomic_ops.cc",
        "caffe2/operators/batch_box_cox_op.cc",
        "caffe2/operators/batch_bucketize_op.cc",
        "caffe2/operators/batch_gather_ops.cc",
        "caffe2/operators/batch_matmul_op.cc",
        "caffe2/operators/batch_moments_op.cc",
        "caffe2/operators/batch_permutation_op.cc",
        "caffe2/operators/batch_sparse_to_dense_op.cc",
        "caffe2/operators/bbox_transform_op.cc",
        "caffe2/operators/bisect_percentile_op.cc",
        "caffe2/operators/boolean_mask_ops.cc",
        "caffe2/operators/boolean_unmask_ops.cc",
        "caffe2/operators/box_with_nms_limit_op.cc",
        "caffe2/operators/bucketize_op.cc",
        "caffe2/operators/byte_weight_dequant_op.cc",
        "caffe2/operators/cast_op.cc",
        "caffe2/operators/cbrt_op.cc",
        "caffe2/operators/cc_bmm_bg_op.cc",
        "caffe2/operators/ceil_op.cc",
        "caffe2/operators/channel_backprop_stats_op.cc",
        "caffe2/operators/channel_shuffle_op.cc",
        "caffe2/operators/channel_stats_op.cc",
        "caffe2/operators/clip_op.cc",
        "caffe2/operators/collect_and_distribute_fpn_rpn_proposals_op.cc",
        "caffe2/operators/communicator_op.cc",
        "caffe2/operators/concat_split_op.cc",
        "caffe2/operators/conditional_op.cc",
        "caffe2/operators/conv_gradient_op.cc",
        "caffe2/operators/conv_op.cc",
        "caffe2/operators/conv_op_eigen.cc",
        "caffe2/operators/conv_op_shared.cc",
        "caffe2/operators/conv_transpose_gradient_op.cc",
        "caffe2/operators/conv_transpose_op_mobile.cc",
        "caffe2/operators/copy_op.cc",
        "caffe2/operators/copy_rows_to_tensor_op.cc",
        "caffe2/operators/cos_op.cc",
        "caffe2/operators/cosh_op.cc",
        "caffe2/operators/cosine_embedding_criterion_op.cc",
        "caffe2/operators/counter_ops.cc",
        "caffe2/operators/crash_op.cc",
        "caffe2/operators/create_scope_op.cc",
        "caffe2/operators/crf_viterbi_op.cc",
        "caffe2/operators/cross_entropy_op.cc",
        "caffe2/operators/ctc_beam_search_decoder_op.cc",
        "caffe2/operators/ctc_greedy_decoder_op.cc",
        "caffe2/operators/cube_op.cc",
        "caffe2/operators/data_couple.cc",
        "caffe2/operators/dataset_ops.cc",
        "caffe2/operators/deform_conv_gradient_op.cc",
        "caffe2/operators/deform_conv_op.cc",
        "caffe2/operators/dense_vector_to_id_list_op.cc",
        "caffe2/operators/distance_op.cc",
        "caffe2/operators/do_op.cc",
        "caffe2/operators/dropout_op.cc",
        "caffe2/operators/elementwise_add_gradient_op.cc",
        "caffe2/operators/elementwise_add_op.cc",
        "caffe2/operators/elementwise_div_gradient_op.cc",
        "caffe2/operators/elementwise_div_op.cc",
        "caffe2/operators/elementwise_linear_op.cc",
        "caffe2/operators/elementwise_logical_ops.cc",
        "caffe2/operators/elementwise_mul_gradient_op.cc",
        "caffe2/operators/elementwise_mul_op.cc",
        "caffe2/operators/elementwise_ops.cc",
        "caffe2/operators/elementwise_ops_schema.cc",
        "caffe2/operators/elementwise_ops_utils.cc",
        "caffe2/operators/elementwise_sub_gradient_op.cc",
        "caffe2/operators/elementwise_sub_op.cc",
        "caffe2/operators/elementwise_sum_op.cc",
        "caffe2/operators/elu_op.cc",
        "caffe2/operators/enforce_finite_op.cc",
        "caffe2/operators/ensure_clipped_op.cc",
        "caffe2/operators/ensure_cpu_output_op.cc",
        "caffe2/operators/erf_op.cc",
        "caffe2/operators/exp_op.cc",
        "caffe2/operators/expand_op.cc",
        "caffe2/operators/expand_squeeze_dims_op.cc",
        "caffe2/operators/fc_inference.cc",
        "caffe2/operators/feature_maps_ops.cc",
        "caffe2/operators/feed_blob_op.cc",
        "caffe2/operators/filler_op.cc",
        "caffe2/operators/find_duplicate_elements_op.cc",
        "caffe2/operators/find_op.cc",
        "caffe2/operators/flatten_op.cc",
        "caffe2/operators/flexible_top_k.cc",
        "caffe2/operators/floor_op.cc",
        "caffe2/operators/free_op.cc",
        "caffe2/operators/fully_connected_op.cc",
        "caffe2/operators/fused_rowwise_8bit_conversion_ops.cc",
        "caffe2/operators/fused_rowwise_random_quantization_ops.cc",
        "caffe2/operators/gather_fused_8bit_rowwise_op.cc",
        "caffe2/operators/gather_op.cc",
        "caffe2/operators/gather_ranges_to_dense_op.cc",
        "caffe2/operators/gelu_op.cc",
        "caffe2/operators/generate_proposals_op.cc",
        "caffe2/operators/given_tensor_byte_string_to_uint8_fill_op.cc",
        "caffe2/operators/given_tensor_fill_op.cc",
        "caffe2/operators/glu_op.cc",
        "caffe2/operators/group_norm_op.cc",
        "caffe2/operators/gru_unit_op.cc",
        "caffe2/operators/h_softmax_op.cc",
        "caffe2/operators/half_float_ops.cc",
        "caffe2/operators/hard_sigmoid_op.cc",
        "caffe2/operators/heatmap_max_keypoint_op.cc",
        "caffe2/operators/if_op.cc",
        "caffe2/operators/im2col_op.cc",
        "caffe2/operators/index_hash_ops.cc",
        "caffe2/operators/index_ops.cc",
        "caffe2/operators/inference_lstm_op.cc",
        "caffe2/operators/instance_norm_gradient_op.cc",
        "caffe2/operators/instance_norm_op.cc",
        "caffe2/operators/integral_image_op.cc",
        "caffe2/operators/is_empty_op.cc",
        "caffe2/operators/jsd_op.cc",
        "caffe2/operators/key_split_ops.cc",
        "caffe2/operators/last_n_window_collector.cc",
        "caffe2/operators/layer_norm_op.cc",
        "caffe2/operators/leaky_relu_op.cc",
        "caffe2/operators/length_split_op.cc",
        "caffe2/operators/lengths_pad_op.cc",
        "caffe2/operators/lengths_reducer_fused_8bit_rowwise_ops.cc",
        "caffe2/operators/lengths_reducer_ops.cc",
        "caffe2/operators/lengths_reducer_rowwise_8bit_ops.cc",
        "caffe2/operators/lengths_tile_op.cc",
        "caffe2/operators/lengths_top_k_op.cc",
        "caffe2/operators/listwise_l2r_op.cc",
        "caffe2/operators/load_save_op.cc",
        "caffe2/operators/load_save_op_util.cc",
        "caffe2/operators/local_response_normalization_op.cc",
        "caffe2/operators/locally_connected_op.cc",
        "caffe2/operators/locally_connected_op_util.cc",
        "caffe2/operators/log_op.cc",
        "caffe2/operators/logit_op.cc",
        "caffe2/operators/loss_op.cc",
        "caffe2/operators/lp_pool_op.cc",
        "caffe2/operators/lpnorm_op.cc",
        "caffe2/operators/lstm_unit_op.cc",
        "caffe2/operators/map_ops.cc",
        "caffe2/operators/margin_ranking_criterion_op.cc",
        "caffe2/operators/matmul_op.cc",
        "caffe2/operators/mean_op.cc",
        "caffe2/operators/merge_id_lists_op.cc",
        "caffe2/operators/minmax_gradient_ops.cc",
        "caffe2/operators/minmax_ops.cc",
        "caffe2/operators/mod_op.cc",
        "caffe2/operators/moments_op.cc",
        "caffe2/operators/multi_class_accuracy_op.cc",
        "caffe2/operators/negate_gradient_op.cc",
        "caffe2/operators/negative_op.cc",
        "caffe2/operators/ngram_ops.cc",
        "caffe2/operators/norm_planar_yuv_op.cc",
        "caffe2/operators/normalize_l1_op.cc",
        "caffe2/operators/normalize_op.cc",
        "caffe2/operators/numpy_tile_op.cc",
        "caffe2/operators/one_hot_ops.cc",
        "caffe2/operators/onnx_while_op.cc",
        "caffe2/operators/order_switch_ops.cc",
        "caffe2/operators/pack_rnn_sequence_op.cc",
        "caffe2/operators/pack_segments.cc",
        "caffe2/operators/pad_op.cc",
        "caffe2/operators/partition_ops.cc",
        "caffe2/operators/percentile_op.cc",
        "caffe2/operators/perplexity_op.cc",
        "caffe2/operators/piecewise_linear_transform_op.cc",
        "caffe2/operators/pool_gradient_op.cc",
        "caffe2/operators/pool_op.cc",
        "caffe2/operators/pool_op_util.cc",
        "caffe2/operators/pow_op.cc",
        "caffe2/operators/prelu_op.cc",
        "caffe2/operators/prepend_dim_op.cc",
        "caffe2/operators/quant_decode_op.cc",
        "caffe2/operators/rank_loss_op.cc",
        "caffe2/operators/reciprocal_gradient_op.cc",
        "caffe2/operators/reciprocal_op.cc",
        "caffe2/operators/reduce_front_back_max_ops.cc",
        "caffe2/operators/reduce_front_back_mean_ops.cc",
        "caffe2/operators/reduce_front_back_sum_ops.cc",
        "caffe2/operators/reduce_ops.cc",
        "caffe2/operators/reduction_ops.cc",
        "caffe2/operators/relu_n_op.cc",
        "caffe2/operators/relu_op.cc",
        "caffe2/operators/remove_data_blocks_op.cc",
        "caffe2/operators/replace_nan_op.cc",
        "caffe2/operators/reservoir_sampling.cc",
        "caffe2/operators/reshape_op.cc",
        "caffe2/operators/resize_3d_op.cc",
        "caffe2/operators/resize_op.cc",
        "caffe2/operators/reverse_packed_segs_op.cc",
        "caffe2/operators/rmac_regions_op.cc",
        "caffe2/operators/rnn/recurrent_network_blob_fetcher_op.cc",
        "caffe2/operators/rnn/recurrent_network_executor.cc",
        "caffe2/operators/rnn/recurrent_network_op.cc",
        "caffe2/operators/roi_align_gradient_op.cc",
        "caffe2/operators/roi_align_op.cc",
        "caffe2/operators/roi_align_rotated_gradient_op.cc",
        "caffe2/operators/roi_align_rotated_op.cc",
        "caffe2/operators/roi_pool_op.cc",
        "caffe2/operators/rowmul_op.cc",
        "caffe2/operators/rsqrt_op.cc",
        "caffe2/operators/scale_blobs_op.cc",
        "caffe2/operators/scale_op.cc",
        "caffe2/operators/segment_reduction_op.cc",
        "caffe2/operators/selu_op.cc",
        "caffe2/operators/sequence_ops.cc",
        "caffe2/operators/shape_op.cc",
        "caffe2/operators/sigmoid_gradient_op.cc",
        "caffe2/operators/sigmoid_op.cc",
        "caffe2/operators/sin_op.cc",
        "caffe2/operators/sinh_op.cc",
        "caffe2/operators/sinusoid_position_encoding_op.cc",
        "caffe2/operators/slice_op.cc",
        "caffe2/operators/softmax_op.cc",
        "caffe2/operators/softmax_utils.cc",
        "caffe2/operators/softmax_with_loss_op.cc",
        "caffe2/operators/softplus_op.cc",
        "caffe2/operators/softsign_op.cc",
        "caffe2/operators/space_batch_op.cc",
        "caffe2/operators/sparse_dropout_with_replacement_op.cc",
        "caffe2/operators/sparse_normalize_op.cc",
        "caffe2/operators/sparse_to_dense_mask_op.cc",
        "caffe2/operators/sparse_to_dense_op.cc",
        "caffe2/operators/spatial_batch_norm_gradient_op.cc",
        "caffe2/operators/spatial_batch_norm_op.cc",
        "caffe2/operators/spatial_softmax_with_loss_op.cc",
        "caffe2/operators/sqr_op.cc",
        "caffe2/operators/sqrt_op.cc",
        "caffe2/operators/square_root_divide_op.cc",
        "caffe2/operators/stats_ops.cc",
        "caffe2/operators/stats_put_ops.cc",
        "caffe2/operators/stop_gradient.cc",
        "caffe2/operators/string_ops.cc",
        "caffe2/operators/stump_func_op.cc",
        "caffe2/operators/stylizer_ops.cc",
        "caffe2/operators/summarize_op.cc",
        "caffe2/operators/swish_op.cc",
        "caffe2/operators/tan_op.cc",
        "caffe2/operators/tanh_gradient_op.cc",
        "caffe2/operators/tanh_op.cc",
        "caffe2/operators/tensor_protos_db_input.cc",
        "caffe2/operators/text_file_reader.cc",
        "caffe2/operators/text_file_reader_utils.cc",
        "caffe2/operators/thresholded_relu_op.cc",
        "caffe2/operators/tile_op.cc",
        "caffe2/operators/top_k.cc",
        "caffe2/operators/transpose_op.cc",
        "caffe2/operators/tt_linear_op.cc",
        "caffe2/operators/unique_ops.cc",
        "caffe2/operators/upsample_op.cc",
        "caffe2/operators/utility_ops.cc",
        "caffe2/operators/variable_length_sequence_padding.cc",
        "caffe2/operators/weighted_multi_sampling_op.cc",
        "caffe2/operators/weighted_sample_op.cc",
        "caffe2/operators/while_op.cc",
        "caffe2/operators/workspace_ops.cc",
        "caffe2/operators/zero_gradient_op.cc",
    ],
)

filegroup(
    name = "caffe2_opt_srcs",
    srcs = [
        "caffe2/opt/annotations.cc",
        "caffe2/opt/backend_cutting.cc",
        "caffe2/opt/backend_transformer_base.cc",
        "caffe2/opt/bound_shape_inferencer.cc",
        "caffe2/opt/converter.cc",
        "caffe2/opt/dead_code_elim.cc",
        "caffe2/opt/device.cc",
        "caffe2/opt/distributed.cc",
        "caffe2/opt/distributed_converter.cc",
        "caffe2/opt/fusion.cc",
        "caffe2/opt/mobile.cc",
        "caffe2/opt/onnxifi_op.cc",
        "caffe2/opt/onnxifi_transformer.cc",
        "caffe2/opt/optimize_ideep.cc",
        "caffe2/opt/optimizer.cc",
        "caffe2/opt/passes.cc",
        "caffe2/opt/shape_info.cc",
        "caffe2/opt/tvm_transformer.cc",
    ],
)

filegroup(
    name = "caffe2_perfkernels_srcs",
    srcs = [
        "caffe2/perfkernels/adagrad.cc",
        "caffe2/perfkernels/embedding_lookup.cc",
        "caffe2/perfkernels/embedding_lookup_idx.cc",
        "caffe2/perfkernels/fused_8bit_rowwise_embedding_lookup.cc",
        "caffe2/perfkernels/fused_8bit_rowwise_embedding_lookup_idx.cc",
        "caffe2/perfkernels/fused_nbit_rowwise_conversion.cc",
        "caffe2/perfkernels/lstm_unit_cpu_common.cc",
        "caffe2/perfkernels/math_cpu_base.cc",
        "caffe2/perfkernels/typed_axpy.cc",
    ],
)

filegroup(
    name = "caffe2_predictor_srcs",
    srcs = [
        "caffe2/predictor/emulator/data_filler.cc",
        "caffe2/predictor/emulator/data_filler.h",
        "caffe2/predictor/predictor.cc",
        "caffe2/predictor/predictor_config.cc",
        "caffe2/predictor/predictor_utils.cc",
    ],
)

filegroup(
    name = "caffe2_quantization_srcs",
    srcs = [
        "caffe2/quantization/server/activation_distribution_observer.cc",
        "caffe2/quantization/server/batch_matmul_dnnlowp_op.cc",
        "caffe2/quantization/server/caffe2_dnnlowp_utils.cc",
        "caffe2/quantization/server/channel_shuffle_dnnlowp_op.cc",
        "caffe2/quantization/server/concat_dnnlowp_op.cc",
        "caffe2/quantization/server/conv_dnnlowp_acc16_op.cc",
        "caffe2/quantization/server/conv_dnnlowp_op.cc",
        "caffe2/quantization/server/conv_relu_op.cc",
        "caffe2/quantization/server/dequantize_dnnlowp_op.cc",
        "caffe2/quantization/server/dnnlowp.cc",
        "caffe2/quantization/server/dnnlowp_partition.cc",
        "caffe2/quantization/server/dynamic_histogram.cc",
        "caffe2/quantization/server/elementwise_add_dnnlowp_op.cc",
        "caffe2/quantization/server/elementwise_linear_dnnlowp_op.cc",
        "caffe2/quantization/server/elementwise_mul_dnnlowp_op.cc",
        "caffe2/quantization/server/elementwise_sum_dnnlowp_op.cc",
        "caffe2/quantization/server/elementwise_sum_relu_op.cc",
        "caffe2/quantization/server/fbgemm_pack_matrix_cache.cc",
        "caffe2/quantization/server/fbgemm_pack_op.cc",
        "caffe2/quantization/server/fully_connected_dnnlowp_acc16_op.cc",
        "caffe2/quantization/server/fully_connected_dnnlowp_op.cc",
        "caffe2/quantization/server/fully_connected_fake_lowp_op.cc",
        "caffe2/quantization/server/group_norm_dnnlowp_op.cc",
        "caffe2/quantization/server/int8_gen_quant_params.cc",
        "caffe2/quantization/server/kl_minimization.cc",
        "caffe2/quantization/server/lstm_unit_dnnlowp_op.cc",
        "caffe2/quantization/server/norm_minimization.cc",
        "caffe2/quantization/server/p99.cc",
        "caffe2/quantization/server/pool_dnnlowp_op.cc",
        "caffe2/quantization/server/quantize_dnnlowp_op.cc",
        "caffe2/quantization/server/relu_dnnlowp_op.cc",
        "caffe2/quantization/server/sigmoid.cc",
        "caffe2/quantization/server/sigmoid_dnnlowp_op.cc",
        "caffe2/quantization/server/spatial_batch_norm_dnnlowp_op.cc",
        "caffe2/quantization/server/tanh.cc",
        "caffe2/quantization/server/tanh_dnnlowp_op.cc",
        "caffe2/quantization/server/utility_dnnlowp_ops.cc",
    ],
)

filegroup(
    name = "caffe2_queue_srcs",
    srcs = [
        "caffe2/queue/blobs_queue.cc",
        "caffe2/queue/blobs_queue_db.cc",
        "caffe2/queue/queue_ops.cc",
        "caffe2/queue/rebatching_queue.cc",
        "caffe2/queue/rebatching_queue_ops.cc",
    ],
)

filegroup(
    name = "caffe2_serialize_srcs",
    srcs = [
        "caffe2/serialize/file_adapter.cc",
        "caffe2/serialize/inline_container.cc",
        "caffe2/serialize/istream_adapter.cc",
        "caffe2/serialize/read_adapter_interface.cc",
    ],
)

filegroup(
    name = "caffe2_sgd_srcs",
    srcs = [
        "caffe2/sgd/adadelta_op.cc",
        "caffe2/sgd/adagrad_op.cc",
        "caffe2/sgd/adam_op.cc",
        "caffe2/sgd/clip_tensor_op.cc",
        "caffe2/sgd/ftrl_op.cc",
        "caffe2/sgd/gftrl_op.cc",
        "caffe2/sgd/iter_op.cc",
        "caffe2/sgd/lars_op.cc",
        "caffe2/sgd/learning_rate_adaption_op.cc",
        "caffe2/sgd/learning_rate_op.cc",
        "caffe2/sgd/momentum_sgd_op.cc",
        "caffe2/sgd/rmsprop_op.cc",
        "caffe2/sgd/wngrad_op.cc",
        "caffe2/sgd/yellowfin_op.cc",
    ],
)

filegroup(
    name = "caffe2_transforms_srcs",
    srcs = [
        "caffe2/transforms/common_subexpression_elimination.cc",
        "caffe2/transforms/conv_to_nnpack_transform.cc",
        "caffe2/transforms/pattern_net_transform.cc",
        "caffe2/transforms/single_op_transform.cc",
    ],
)

filegroup(
    name = "caffe2_utils_srcs",
    srcs = [
        "caffe2/utils/bench_utils.cc",
        "caffe2/utils/cpuid.cc",
        "caffe2/utils/math/broadcast.cc",
        "caffe2/utils/math/elementwise.cc",
        "caffe2/utils/math/reduce.cc",
        "caffe2/utils/math/transpose.cc",
        "caffe2/utils/math/utils.cc",
        "caffe2/utils/math_cpu.cc",
        "caffe2/utils/murmur_hash3.cc",
        "caffe2/utils/proto_convert.cc",
        "caffe2/utils/proto_utils.cc",
        "caffe2/utils/proto_wrap.cc",
        "caffe2/utils/signal_handler.cc",
        "caffe2/utils/smart_tensor_printer.cc",
        "caffe2/utils/string_utils.cc",
        "caffe2/utils/threadpool/ThreadPool.cc",
        "caffe2/utils/threadpool/pthreadpool.cc",
        "caffe2/utils/threadpool/pthreadpool_impl.cc",
        "caffe2/utils/threadpool/thread_pool_guard.cpp",
    ],
)

filegroup(
    name = "caffe2_cuda_srcs",
    srcs = [
        "caffe2/contrib/aten/aten_op_gpu.cc",
        "caffe2/contrib/gloo/allreduce_ops_gpu.cc",
        "caffe2/contrib/gloo/broadcast_ops_gpu.cc",
        "caffe2/contrib/gloo/common_world_ops_gpu.cc",
        "caffe2/core/blob_serialization_gpu.cc",
        "caffe2/core/common_cudnn.cc",
        "caffe2/core/common_gpu.cc",
        "caffe2/core/event_gpu.cc",
        "caffe2/db/create_db_op_gpu.cc",
        "caffe2/distributed/file_store_handler_op_gpu.cc",
        "caffe2/operators/communicator_op_gpu.cc",
        "caffe2/operators/concat_split_op_gpu.cc",
        "caffe2/operators/conv_op_cache_cudnn.cc",
        "caffe2/operators/conv_op_cudnn.cc",
        "caffe2/operators/conv_op_gpu.cc",
        "caffe2/operators/conv_op_shared_gpu.cc",
        "caffe2/operators/conv_transpose_op_cudnn.cc",
        "caffe2/operators/conv_transpose_op_gpu.cc",
        "caffe2/operators/counter_ops_gpu.cc",
        "caffe2/operators/do_op_gpu.cc",
        "caffe2/operators/dropout_op_cudnn.cc",
        "caffe2/operators/elementwise_add_op_gpu.cc",
        "caffe2/operators/elementwise_sub_op_gpu.cc",
        "caffe2/operators/elu_op_cudnn.cc",
        "caffe2/operators/exp_op_gpu.cc",
        "caffe2/operators/expand_op_gpu.cc",
        "caffe2/operators/expand_squeeze_dims_op_gpu.cc",
        "caffe2/operators/free_op_gpu.cc",
        "caffe2/operators/fully_connected_op_gpu.cc",
        "caffe2/operators/if_op_gpu.cc",
        "caffe2/operators/im2col_op_gpu.cc",
        "caffe2/operators/load_save_op_gpu.cc",
        "caffe2/operators/local_response_normalization_op_cudnn.cc",
        "caffe2/operators/locally_connected_op_gpu.cc",
        "caffe2/operators/log_op_gpu.cc",
        "caffe2/operators/matmul_op_gpu.cc",
        "caffe2/operators/negate_gradient_op_gpu.cc",
        "caffe2/operators/negative_op_gpu.cc",
        "caffe2/operators/order_switch_ops_cudnn.cc",
        "caffe2/operators/order_switch_ops_gpu.cc",
        "caffe2/operators/pool_op_cudnn.cc",
        "caffe2/operators/prepend_dim_op_gpu.cc",
        "caffe2/operators/reshape_op_gpu.cc",
        "caffe2/operators/rnn/recurrent_network_blob_fetcher_op_gpu.cc",
        "caffe2/operators/rnn/recurrent_network_executor_gpu.cc",
        "caffe2/operators/rnn/recurrent_op_cudnn.cc",
        "caffe2/operators/scale_op_gpu.cc",
        "caffe2/operators/shape_op_gpu.cc",
        "caffe2/operators/sigmoid_op_cudnn.cc",
        "caffe2/operators/softmax_op_cudnn.cc",
        "caffe2/operators/sqr_op_gpu.cc",
        "caffe2/operators/sqrt_op_gpu.cc",
        "caffe2/operators/stop_gradient_gpu.cc",
        "caffe2/operators/tanh_op_cudnn.cc",
        "caffe2/operators/tensor_protos_db_input_gpu.cc",
        "caffe2/operators/transpose_op_cudnn.cc",
        "caffe2/operators/while_op_gpu.cc",
        "caffe2/operators/zero_gradient_op_gpu.cc",
        "caffe2/queue/queue_ops_gpu.cc",
        "caffe2/sgd/iter_op_gpu.cc",
        "caffe2/sgd/learning_rate_op_gpu.cc",
    ],
)

filegroup(
    name = "caffe2_cu_srcs",
    srcs = [
        "caffe2/core/context_gpu.cu.cc",
        "caffe2/operators/abs_op.cu.cc",
        "caffe2/operators/accumulate_op.cu.cc",
        "caffe2/operators/accuracy_op.cu.cc",
        "caffe2/operators/acos_op.cu.cc",
        "caffe2/operators/affine_channel_op.cu.cc",
        "caffe2/operators/alias_with_name.cu.cc",
        "caffe2/operators/arg_ops.cu.cc",
        "caffe2/operators/asin_op.cu.cc",
        "caffe2/operators/assert_op.cu.cc",
        "caffe2/operators/atan_op.cu.cc",
        "caffe2/operators/batch_gather_ops.cu.cc",
        "caffe2/operators/batch_matmul_op.cu.cc",
        "caffe2/operators/batch_moments_op.cu.cc",
        "caffe2/operators/batch_permutation_op.cu.cc",
        "caffe2/operators/batch_sparse_to_dense_op.cu.cc",
        "caffe2/operators/boolean_mask_ops.cu.cc",
        "caffe2/operators/boolean_unmask_ops.cu.cc",
        "caffe2/operators/bucketize_op.cu.cc",
        "caffe2/operators/cast_op.cu.cc",
        "caffe2/operators/cbrt_op.cu.cc",
        "caffe2/operators/ceil_op.cu.cc",
        "caffe2/operators/channel_backprop_stats_op.cu.cc",
        "caffe2/operators/channel_shuffle_op.cu.cc",
        "caffe2/operators/channel_stats_op.cu.cc",
        "caffe2/operators/channelwise_conv3d_op_cudnn.cu.cc",
        "caffe2/operators/clip_op.cu.cc",
        "caffe2/operators/copy_op.cu.cc",
        "caffe2/operators/cos_op.cu.cc",
        "caffe2/operators/cosh_op.cu.cc",
        "caffe2/operators/cosine_embedding_criterion_op.cu.cc",
        "caffe2/operators/cross_entropy_op.cu.cc",
        "caffe2/operators/cube_op.cu.cc",
        "caffe2/operators/data_couple_gpu.cu.cc",
        "caffe2/operators/deform_conv_op.cu.cc",
        "caffe2/operators/depthwise_3x3_conv_op_cudnn.cu.cc",
        "caffe2/operators/distance_op.cu.cc",
        "caffe2/operators/dropout_op.cu.cc",
        "caffe2/operators/elementwise_div_op.cu.cc",
        "caffe2/operators/elementwise_linear_op.cu.cc",
        "caffe2/operators/elementwise_mul_op.cu.cc",
        "caffe2/operators/elementwise_ops.cu.cc",
        "caffe2/operators/elu_op.cu.cc",
        "caffe2/operators/enforce_finite_op.cu.cc",
        "caffe2/operators/ensure_cpu_output_op.cu.cc",
        "caffe2/operators/erf_op.cu.cc",
        "caffe2/operators/filler_op.cu.cc",
        "caffe2/operators/find_op.cu.cc",
        "caffe2/operators/floor_op.cu.cc",
        "caffe2/operators/gather_op.cu.cc",
        "caffe2/operators/gelu_op.cu.cc",
        "caffe2/operators/generate_proposals_op.cu.cc",
        "caffe2/operators/generate_proposals_op_util_nms_gpu.cu.cc",
        "caffe2/operators/given_tensor_byte_string_to_uint8_fill_op.cu.cc",
        "caffe2/operators/given_tensor_fill_op.cu.cc",
        "caffe2/operators/glu_op.cu.cc",
        "caffe2/operators/group_norm_op.cu.cc",
        "caffe2/operators/gru_unit_op_gpu.cu.cc",
        "caffe2/operators/half_float_ops.cu.cc",
        "caffe2/operators/hard_sigmoid_op.cu.cc",
        "caffe2/operators/instance_norm_op.cu.cc",
        "caffe2/operators/integral_image_op.cu.cc",
        "caffe2/operators/layer_norm_op.cu.cc",
        "caffe2/operators/leaky_relu_op.cu.cc",
        "caffe2/operators/lengths_pad_op.cu.cc",
        "caffe2/operators/lengths_tile_op.cu.cc",
        "caffe2/operators/local_response_normalization_op.cu.cc",
        "caffe2/operators/logit_op.cu.cc",
        "caffe2/operators/loss_op.cu.cc",
        "caffe2/operators/lp_pool_op.cu.cc",
        "caffe2/operators/lstm_unit_op_gpu.cu.cc",
        "caffe2/operators/margin_ranking_criterion_op.cu.cc",
        "caffe2/operators/max_pool_with_index.cu.cc",
        "caffe2/operators/mean_op.cu.cc",
        "caffe2/operators/mem_query_op.cu.cc",
        "caffe2/operators/minmax_ops.cu.cc",
        "caffe2/operators/moments_op.cu.cc",
        "caffe2/operators/multi_class_accuracy_op.cu.cc",
        "caffe2/operators/normalize_ops.cu.cc",
        "caffe2/operators/one_hot_ops.cu.cc",
        "caffe2/operators/pack_segments.cu.cc",
        "caffe2/operators/pad_op_gpu.cu.cc",
        "caffe2/operators/perplexity_op.cu.cc",
        "caffe2/operators/piecewise_linear_transform_op.cu.cc",
        "caffe2/operators/pool_op.cu.cc",
        "caffe2/operators/pow_op.cu.cc",
        "caffe2/operators/prelu_op.cu.cc",
        "caffe2/operators/reciprocal_op.cu.cc",
        "caffe2/operators/reduce_front_back_max_ops.cu.cc",
        "caffe2/operators/reduce_front_back_sum_mean_ops.cu.cc",
        "caffe2/operators/reduce_ops.cu.cc",
        "caffe2/operators/reduction_ops.cu.cc",
        "caffe2/operators/relu_n_op.cu.cc",
        "caffe2/operators/relu_op.cu.cc",
        "caffe2/operators/replace_nan_op.cu.cc",
        "caffe2/operators/resize_3d_op.cu.cc",
        "caffe2/operators/resize_op.cu.cc",
        "caffe2/operators/reverse_packed_segs_op.cu.cc",
        "caffe2/operators/rmac_regions_op.cu.cc",
        "caffe2/operators/rnn/recurrent_network_op_gpu.cu.cc",
        "caffe2/operators/roi_align_gradient_op.cu.cc",
        "caffe2/operators/roi_align_op.cu.cc",
        "caffe2/operators/roi_align_rotated_gradient_op.cu.cc",
        "caffe2/operators/roi_align_rotated_op.cu.cc",
        "caffe2/operators/roi_pool_op.cu.cc",
        "caffe2/operators/rsqrt_op.cu.cc",
        "caffe2/operators/scale_blobs_op.cu.cc",
        "caffe2/operators/segment_reduction_op_gpu.cu.cc",
        "caffe2/operators/selu_op.cu.cc",
        "caffe2/operators/sequence_ops.cu.cc",
        "caffe2/operators/sigmoid_op.cu.cc",
        "caffe2/operators/sin_op.cu.cc",
        "caffe2/operators/sinh_op.cu.cc",
        "caffe2/operators/slice_op.cu.cc",
        "caffe2/operators/softmax_ops.cu.cc",
        "caffe2/operators/softplus_op.cu.cc",
        "caffe2/operators/softsign_op.cu.cc",
        "caffe2/operators/space_batch_op_gpu.cu.cc",
        "caffe2/operators/sparse_normalize_op_gpu.cu.cc",
        "caffe2/operators/sparse_to_dense_op.cu.cc",
        "caffe2/operators/spatial_batch_norm_op.cu.cc",
        "caffe2/operators/spatial_batch_norm_op_cudnn.cu.cc",
        "caffe2/operators/stump_func_op.cu.cc",
        "caffe2/operators/summarize_op.cu.cc",
        "caffe2/operators/swish_op.cu.cc",
        "caffe2/operators/tan_op.cu.cc",
        "caffe2/operators/tanh_op.cu.cc",
        "caffe2/operators/thresholded_relu_op.cu.cc",
        "caffe2/operators/tile_op.cu.cc",
        "caffe2/operators/top_k.cu.cc",
        "caffe2/operators/transpose_op.cu.cc",
        "caffe2/operators/unique_ops.cu.cc",
        "caffe2/operators/upsample_op.cu.cc",
        "caffe2/operators/utility_ops.cu.cc",
        "caffe2/operators/weighted_sample_op.cu.cc",
        "caffe2/sgd/adadelta_op_gpu.cu.cc",
        "caffe2/sgd/adagrad_op_gpu.cu.cc",
        "caffe2/sgd/adam_op_gpu.cu.cc",
        "caffe2/sgd/fp16_momentum_sgd_op.cu.cc",
        "caffe2/sgd/fp32_momentum_sgd_op.cu.cc",
        "caffe2/sgd/lars_op_gpu.cu.cc",
        "caffe2/sgd/momentum_sgd_op_gpu.cu.cc",
        "caffe2/sgd/rmsprop_op_gpu.cu.cc",
        "caffe2/sgd/yellowfin_op_gpu.cu.cc",
        "caffe2/utils/math/broadcast.cu.cc",
        "caffe2/utils/math/elementwise.cu.cc",
        "caffe2/utils/math/reduce.cu.cc",
        "caffe2/utils/math/transpose.cu.cc",
        "caffe2/utils/math_gpu.cu.cc",
    ],
)

# To achieve finer granularity and make debug easier, caffe2 is split into three libraries:
# ATen, caffe2 and caffe2_for_aten_headers. ATen lib group up source codes under
# aten/ directory and caffe2 contains most files under `caffe2/` directory. Since the
# ATen lib and the caffe2 lib would depend on each other, `caffe2_for_aten_headers` is splitted
# out from `caffe2` to avoid dependency cycle.
cc_library(
    name = "caffe2_for_aten_headers",
    hdrs = [
        "caffe2/core/common.h",
        "caffe2/core/logging.h",
        "caffe2/core/types.h",
        "caffe2/perfkernels/common.h",
        "caffe2/perfkernels/embedding_lookup.h",
        "caffe2/perfkernels/embedding_lookup_idx.h",
        "caffe2/utils/fixed_divisor.h",
        "caffe2/utils/cpuid.h",
    ] + glob([
        "caffe2/utils/threadpool/*.h",
        "caffe2/proto/*.h",
    ]),
    copts = CAFFE2_COPTS,
    visibility = ["//visibility:public"],
    deps = [
        ":c10_headers",
        ":caffe2_protos",
        ":caffe2_core_macros_h",
    ],
)

cc_library(
    name = "caffe2_headers",
    hdrs = glob([
        "caffe2/contrib/aten/*.h",
        "caffe2/contrib/gloo/*.h",
        "caffe2/core/*.h",
        "caffe2/core/nomnigraph/include/nomnigraph/Converters/*.h",
        "caffe2/core/nomnigraph/include/nomnigraph/Generated/*.h",
        "caffe2/core/nomnigraph/include/nomnigraph/Graph/*.h",
        "caffe2/core/nomnigraph/include/nomnigraph/Representations/*.h",
        "caffe2/core/nomnigraph/include/nomnigraph/Support/*.h",
        "caffe2/core/nomnigraph/include/nomnigraph/Transformations/*.h",
        "caffe2/core/nomnigraph/tests/*.h",
        "caffe2/db/*.h",
        "caffe2/distributed/*.h",
        "caffe2/ideep/*.h",
        "caffe2/ideep/operators/*.h",
        "caffe2/ideep/operators/quantization/*.h",
        "caffe2/ideep/utils/*.h",
        "caffe2/onnx/*.h",
        "caffe2/operators/*.h",
        "caffe2/operators/rnn/*.h",
        "caffe2/opt/*.h",
        "caffe2/perfkernels/*.h",
        "caffe2/predictor/*.h",
        "caffe2/predictor/emulator/*.h",
        "caffe2/proto/*.h",
        "caffe2/quantization/server/*.h",
        "caffe2/queue/*.h",
        "caffe2/serialize/*.h",
        "caffe2/sgd/*.h",
        "caffe2/share/contrib/depthwise/*.h",
        "caffe2/transforms/*.h",
        "caffe2/utils/*.h",
        "caffe2/utils/math/*.h",
        "caffe2/utils/threadpool/*.h",
        "modules/**/*.h",
    ]) + if_cuda(glob([
        "caffe2/**/*.cuh",
        "caffe2/image/*.h",
    ])),
    copts = CAFFE2_COPTS,
    includes = [
        "caffe2/contrib/aten",
        "caffe2/core/nomnigraph/include",
        "third_party/miniz-2.0.8",
    ],
    visibility = ["//visibility:public"],
    deps = [
        ":caffe2_for_aten_headers",
        ":caffe2_protos",
    ],
)

cc_library(
    name = "caffe2_dnnlowp_avx2_ops",
    srcs = [
        "caffe2/quantization/server/elementwise_sum_dnnlowp_op_avx2.cc",
        "caffe2/quantization/server/fully_connected_fake_lowp_op_avx2.cc",
        "caffe2/quantization/server/group_norm_dnnlowp_op_avx2.cc",
        "caffe2/quantization/server/norm_minimization_avx2.cc",
        "caffe2/quantization/server/pool_dnnlowp_op_avx2.cc",
        "caffe2/quantization/server/relu_dnnlowp_op_avx2.cc",
        "caffe2/quantization/server/spatial_batch_norm_dnnlowp_op_avx2.cc",
        "caffe2/quantization/server/transpose.cc",
    ],
    copts = CAFFE2_COPTS + [
        "-mf16c",
        "-mavx2",
        "-mfma",
        "-mxsave",
    ],
    visibility = ["//visibility:public"],
    deps = [
        ":caffe2_headers",
        "@fbgemm",
    ],
    alwayslink = True,
)

cc_library(
    name = "caffe2",
    srcs = [
        "caffe2/db/create_db_op.cc",
        "caffe2/db/protodb.cc",
        "caffe2/share/contrib/depthwise/depthwise3x3_conv_op.cc",
        ":caffe2_contrib_srcs",
        ":caffe2_core_srcs",
        ":caffe2_distributed_srcs",
        ":caffe2_ideep_srcs",
        ":caffe2_onnx_srcs",
        ":caffe2_operators_srcs",
        ":caffe2_opt_srcs",
        ":caffe2_perfkernels_srcs",
        ":caffe2_predictor_srcs",
        ":caffe2_quantization_srcs",
        ":caffe2_queue_srcs",
        ":caffe2_serialize_srcs",
        ":caffe2_sgd_srcs",
        ":caffe2_transforms_srcs",
        ":caffe2_utils_srcs",
    ],
    copts = CAFFE2_COPTS + ["-mf16c"],
    linkstatic = 1,
    visibility = ["//visibility:public"],
    deps = [
        ":caffe2_headers",
        ":caffe2_dnnlowp_avx2_ops",
        ":caffe2_perfkernels_avx",
        ":caffe2_perfkernels_avx2",
        ":caffe2_perfkernels_avx512",
        ":caffe2_protos",
        "//third_party/miniz-2.0.8:miniz",
        "@com_google_protobuf//:protobuf",
        "@eigen",
        "@fbgemm//:fbgemm_src_headers",
        "@foxi",
        "@gloo",
        "@onnx",
        "@fmt",
    ] + if_cuda(
        [
            ":caffe2_cpp_cuda",
            ":aten_cuda",
            "@tensorpipe//:tensorpipe_cuda",
        ],
        [
            ":aten",
            "@tensorpipe//:tensorpipe_cpu",
        ],
    ),
    alwayslink = True,
)

cc_library(
    name = "caffe2_cpp_cuda",
    srcs = [":caffe2_cuda_srcs"],
    copts = CAFFE2_COPTS,
    visibility = ["//visibility:public"],
    deps = [
        ":caffe2_cuda",
        ":caffe2_headers",
    ],
    alwayslink = True,
)

cu_library(
    name = "caffe2_cuda",
    srcs = [":caffe2_cu_srcs"],
    copts = CAFFE2_COPTS + torch_cuda_half_options,
    visibility = ["//visibility:public"],
    deps = [
        ":aten",
        ":caffe2_headers",
        "@cub",
        "@cuda//:cublas",
        "@cuda//:curand",
        "@cudnn",
        "@eigen",
        "@gloo",
        "@tensorpipe//:tensorpipe_cuda",
    ],
    alwayslink = True,
)

PERF_COPTS = [
    "-DHAVE_GCC_GET_CPUID",
    "-DUSE_AVX",
    "-DUSE_AVX2",
    "-DTH_HAVE_THREAD",
    "-DHAVE_AVX_CPU_DEFINITION",
    "-DHAVE_AVX2_CPU_DEFINITION",
    "-DENABLE_ALIAS=1",
    "-DHAVE_MALLOC_USABLE_SIZE=1",
    "-DHAVE_MMAP=1",
    "-DHAVE_SHM_OPEN=1",
    "-DHAVE_SHM_UNLINK=1",
    "-DSLEEF_STATIC_LIBS=1",
    "-D_FILE_OFFSET_BITS=64",
    "-DUSE_FBGEMM",
    "-fvisibility-inlines-hidden",
    "-Wunused-parameter",
    "-fno-math-errno",
    "-fno-trapping-math",
    "-mf16c",
]

PERF_HEADERS = glob([
    "caffe2/perfkernels/*.h",
    "caffe2/core/*.h",
])

cc_library(
    name = "caffe2_perfkernels_avx",
    srcs = glob([
        "caffe2/perfkernels/*_avx.cc",
    ]),
    hdrs = PERF_HEADERS,
    copts = PERF_COPTS + [
        "-mavx",
    ],
    visibility = ["//visibility:public"],
    deps = [
        ":caffe2_headers",
        ":c10",
    ],
    alwayslink = True,
)

cc_library(
    name = "caffe2_perfkernels_avx2",
    srcs = glob([
        "caffe2/perfkernels/*_avx2.cc",
    ]),
    hdrs = PERF_HEADERS,
    copts = PERF_COPTS + [
        "-mavx2",
        "-mfma",
        "-mavx",
    ],
    visibility = ["//visibility:public"],
    deps = [
        ":caffe2_headers",
        ":c10",
    ],
    alwayslink = True,
)

cc_library(
    name = "caffe2_perfkernels_avx512",
    srcs = [
        "caffe2/perfkernels/common_avx512.cc",
    ],
    hdrs = PERF_HEADERS,
    copts = PERF_COPTS + [
        "-mavx512f",
        "-mavx512dq",
        "-mavx512vl",
        "-mavx2",
        "-mfma",
        "-mavx",
    ],
    visibility = ["//visibility:public"],
    deps = [
        ":caffe2_headers",
        ":c10",
    ],
    alwayslink = True,
)

# torch
py_binary(
    name = "gen_version_header",
    srcs = ["tools/setup_helpers/gen_version_header.py"],
)

genrule(
    name = "version_h",
    srcs = ["torch/csrc/api/include/torch/version.h.in", "version.txt"],
    outs = ["torch/csrc/api/include/torch/version.h"],
    cmd = "$(location :gen_version_header) --template-path $(location torch/csrc/api/include/torch/version.h.in) --version-path $(location version.txt) --output-path $@",
    tools = [':gen_version_header']
)

torch_cuda_headers = glob(["torch/csrc/cuda/*.h"])
cc_library(
    name = "torch_headers",
    hdrs = if_cuda(
        torch_cuda_headers,
    ) + glob(
        [
            "torch/*.h",
            "torch/csrc/**/*.h",
            "torch/csrc/distributed/c10d/*.hpp",
            "torch/lib/libshm/*.h",
        ],
        exclude = [
            "torch/csrc/autograd/generated/VariableType.h",
            "torch/csrc/autograd/generated/RegistrationDeclarations.h",
            "torch/csrc/autograd/generated/variable_factories.h",
            "torch/csrc/autograd/generated/Functions.h",
        ] + torch_cuda_headers,
    ) + [":cpp_generated_code", ":version_h"],
    includes = [
        "torch/csrc",
        "torch/csrc/api/include",
        "torch/csrc/distributed",
        "torch/lib",
        "torch/lib/libshm",
    ],
    visibility = ["//visibility:public"],
    deps = [
        ":aten_headers",
        ":c10_headers",
        ":caffe2_headers",
        "@local_config_python//:python_headers",
        "@onnx",
    ],
    alwayslink = True,
)

TORCH_COPTS = COMMON_COPTS + [
    "-Dtorch_EXPORTS",
    "-DHAVE_AVX_CPU_DEFINITION",
    "-DHAVE_AVX2_CPU_DEFINITION",
    "-DCAFFE2_USE_GLOO",
    "-fvisibility-inlines-hidden",
    "-fno-math-errno ",
    "-fno-trapping-math",
]

cc_library(
    name = "torch",
    srcs = if_cuda(glob(
        [
            "torch/csrc/cuda/*.cpp",
            "torch/csrc/autograd/functions/comm.cpp",
        ],
        exclude = [
            "torch/csrc/cuda/python_nccl.cpp",
            "torch/csrc/cuda/nccl.cpp",
        ],
    )) + libtorch_core_sources + libtorch_distributed_sources + torch_cpp_srcs + libtorch_extra_sources + jit_core_sources + [
        ":cpp_generated_code",
    ],
    copts = TORCH_COPTS + if_cuda(["-DUSE_CUDA=1"]),
    defines = [
        "CAFFE2_NIGHTLY_VERSION=20200115",
    ],
    visibility = ["//visibility:public"],
    deps = [
        ":caffe2",
        ":torch_headers",
    ],
    alwayslink = True,
)

cc_library(
    name = "shm",
    srcs = glob(["torch/lib/libshm/*.cpp"]),
    deps = [
        ":torch",
    ],
)

cc_library(
    name = "libtorch_headers",
    hdrs = glob([
        "**/*.h",
        "**/*.cuh",
    ]) + [
        ":generated_code",
    ],
    includes = [
        ".",
        "torch/csrc/api/include",
        "torch/csrc/distributed",
        "torch/lib",
        "torch/lib/libshm",
    ],
    visibility = ["//visibility:public"],
    deps = [
        ":aten_headers",
        ":c10_headers",
        ":caffe2_headers",
    ],
)

cc_library(
    name = "torch_python",
    srcs = libtorch_python_core_sources + [":python_generated_code"],
    hdrs = glob([
        "torch/csrc/generic/*.cpp",
    ]),
    deps = [
        ":torch",
        ":shm",
    ],
)

pybind_extension(
    name = "_C",
    srcs = ["torch/csrc/stub.c"],
    deps = [
        ":torch_python"
    ],
)

# cpp api tests
cc_library(
    name = "test_support",
    testonly = True,
    srcs = [
        "test/cpp/api/support.cpp",
    ],
    hdrs = [
        "test/cpp/api/init_baseline.h",
        "test/cpp/api/optim_baseline.h",
        "test/cpp/api/support.h",
        "test/cpp/common/support.h",
    ],
    deps = [
        ":torch",
        "@com_google_googletest//:gtest_main",
    ],
)

# Torch integration tests rely on a labeled data set from the MNIST database.
# http://yann.lecun.com/exdb/mnist/

cpp_api_tests = glob(["test/cpp/api/*.cpp"])
[
  cc_test(
      name = paths.split_extension(paths.basename(filename))[0].replace("-","_") + "_test",
    size = "medium",
      srcs = [filename],
      deps = [
          ":test_support",
          "@com_google_googletest//:gtest_main",
      ],
  ) for filename in cpp_api_tests
]

test_suite(
    name = "api_tests",
    tests = [
        "any_test",
        "autograd_test",
        "dataloader_test",
        "enum_test",
        "expanding_array_test",
        "functional_test",
        "init_test",
        "integration_test",
        "jit_test",
        "memory_test",
        "misc_test",
        "module_test",
        "modulelist_test",
        "modules_test",
        "nn_utils_test",
        "optim_test",
        "ordered_dict_test",
        "rnn_test",
        "sequential_test",
        "serialize_test",
        "static_test",
        "tensor_options_test",
        "tensor_test",
        "torch_include_test",
    ],
)

# dist autograd tests
cc_test(
    name = "torch_dist_autograd_test",
    size = "small",
    srcs = ["test/cpp/dist_autograd/test_dist_autograd.cpp"],
    tags = [
        "exclusive",
        "gpu-required",
    ],
    deps = [
        ":torch",
        "@com_google_googletest//:gtest_main",
    ],
)

# jit tests
# Because these individual unit tests require custom registering,
# it is easier to mimic the cmake build by globing together a single test.
cc_test(
    name = "jit_tests",
    size = "small",
    srcs = glob([
        "test/cpp/jit/*.cpp",
        "test/cpp/jit/*.h",
        "test/cpp/tensorexpr/*.cpp",
        "test/cpp/tensorexpr/*.h",
    ]),
    linkstatic = True,
    tags = [
        "exclusive",
        "gpu-required",
    ],
    deps = [
        ":torch",
        "@com_google_googletest//:gtest_main",
    ],
)

cc_test(
    name = "lazy_tests",
    size = "small",
    srcs = glob([
        "test/cpp/lazy/*.cpp",
        "test/cpp/lazy/*.h",
    ]),
    linkstatic = True,
    tags = [
        "exclusive",
    ],
    deps = [
        ":torch",
        "@com_google_googletest//:gtest_main",
    ],
)

# all tests
test_suite(
    name = "all_tests",
    tests = [
        "api_tests",
        "c10_tests",
        "jit_tests",
        "torch_dist_autograd_test",
    ],
)<|MERGE_RESOLUTION|>--- conflicted
+++ resolved
@@ -348,17 +348,6 @@
 )
 
 filegroup(
-<<<<<<< HEAD
-    name = "th_srcs",
-    srcs = [
-        "aten/src/TH/THGeneral.cpp",
-        "aten/src/TH/THTensor.cpp",
-    ],
-)
-
-filegroup(
-=======
->>>>>>> 620a1fcb
     name = "aten_cuda_srcs",
     srcs = [
         "aten/src/ATen/cuda/CUDABlas.cpp",
