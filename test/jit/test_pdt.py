import os
import sys
import torch
from torch.testing._internal.jit_utils import JitTestCase, make_global
from torch.jit._monkeytype_config import _IS_MONKEYTYPE_INSTALLED
<<<<<<< HEAD
<<<<<<< HEAD
from typing import List, Dict, Tuple, Any, Optional, NamedTuple  # noqa: F401
=======
from typing import List, Dict, Tuple, Any, Optional  # noqa: F401
>>>>>>> f43ddae364 (Annotate  NoneType as Optional[torch.Tensor])
=======
from typing import List, Dict, Tuple, Any, Optional  # noqa: F401
>>>>>>> 559a5aa3

# Make the helper files in test/ importable
pytorch_test_dir = os.path.dirname(os.path.dirname(os.path.realpath(__file__)))
sys.path.append(pytorch_test_dir)

if not _IS_MONKEYTYPE_INSTALLED:
    print("monkeytype is not installed. Skipping tests for Profile-Directed Typing", file=sys.stderr)
    JitTestCase = object  # type: ignore[misc, assignment] # noqa: F811

if __name__ == "__main__":
    raise RuntimeError(
        "This test file is not meant to be run directly, use:\n\n"
        "\tpython test/test_jit.py TESTNAME\n\n"
        "instead."
    )

class TestPDT(JitTestCase):
    """
    A suite of tests for profile directed typing in TorchScript.
    """
    def test_nn_module(self):
        class TestPDTModel(torch.nn.Module):
            def __init__(self):
                super().__init__()

            def forward(self, x) -> Any:
                if isinstance(x, int):
                    return x + 1
                elif isinstance(x, float):
                    return x - 1
                else:
                    return x

        make_global(TestPDTModel)
        pdt_model = TestPDTModel()
        inp: List[Tuple[Any, ...]] = [(20, ), (2.7, ), (False, ), ]
        scripted_pdt_model = torch.jit._script_pdt(pdt_model, example_inputs={pdt_model: inp})
        self.assertEqual(scripted_pdt_model(50), pdt_model(50))
        self.assertEqual(scripted_pdt_model(1.8), pdt_model(1.8))
        self.assertTrue(scripted_pdt_model(True), pdt_model(True))

    def test_nested_nn_module_class(self):
        class NestedPDTInner(torch.nn.Module):
            def __init__(self):
                super().__init__()

            def forward(self, x):
                if isinstance(x, int):
                    return x * 10
                return x

        class NestedModulePDTWrapper(torch.nn.Module):
            def __init__(self, inner):
                super().__init__()
                self.inner = inner

            def forward(self, x):
                return self.inner(x)

        make_global(NestedPDTInner, NestedModulePDTWrapper)
        inner_pdt_model = NestedPDTInner()
        wrapped_pdt_model = NestedModulePDTWrapper(inner_pdt_model)
        inp: List[Tuple[Any, ...]] = [(20, ), (False, )]
        scripted_pdt_model = torch.jit._script_pdt(wrapped_pdt_model, example_inputs={wrapped_pdt_model: inp})
        self.assertEqual(scripted_pdt_model(30), wrapped_pdt_model(30))
        self.assertEqual(scripted_pdt_model(1.9), wrapped_pdt_model(1.9))
        self.assertTrue(scripted_pdt_model(True), wrapped_pdt_model(True))

    def test_nested_nn_module_class_with_args(self):
        class NestedModulePDTInner(torch.nn.Module):
            def __init__(self):
                super().__init__()

            def forward(self, x, y):
                if isinstance(x, int):
                    return x * 10 + y
                return x

        class NestedModulePDTOuter(torch.nn.Module):
            def __init__(self, inner):
                super().__init__()
                self.inner = inner

            def forward(self, x):
                return self.inner(x, 20)

        make_global(NestedModulePDTInner, NestedModulePDTOuter)
        inner_pdt_model = NestedModulePDTInner()
        outer_pdt_model = NestedModulePDTOuter(inner_pdt_model)
        inner_input: List[Tuple[Any, ...]] = [(10, 10), (1.9, 20), ]
        outer_input: List[Tuple[Any, ...]] = [(20, ), (False, )]
        scripted_pdt_model = torch.jit._script_pdt(outer_pdt_model, example_inputs={inner_pdt_model: inner_input,
                                                   outer_pdt_model: outer_input, })
        self.assertEqual(scripted_pdt_model(30), outer_pdt_model(30))
        self.assertEqual(scripted_pdt_model(1.9), outer_pdt_model(1.9))
        self.assertTrue(scripted_pdt_model(True), outer_pdt_model(True))

    def test_nested_function_in_forward(self):
        class NestedFunctionInForward(torch.nn.Module):
            def __init__(self):
                super().__init__()

            def forward(self, x):
                return self.fun(x) + 10

            def fun(self, x):
                if isinstance(x, bool):
                    return 0
                elif isinstance(x, int):
                    return x + 1
                return 0

        make_global(NestedFunctionInForward)
        pdt_model = NestedFunctionInForward()
        inp: List[Tuple[Any, ...]] = [(-1, ), (False, )]
        scripted_pdt_model = torch.jit._script_pdt(pdt_model, example_inputs={pdt_model: inp})
        self.assertEqual(scripted_pdt_model(30), pdt_model(30))
        self.assertEqual(scripted_pdt_model(True), pdt_model(True))

    def test_nn_module_with_export_function(self):
        class TestModelWithExport(torch.nn.Module):
            def __init__(self):
                super().__init__()

            @torch.jit.export
            def fn(self, x, y) -> Any:
                assert not (isinstance(x, bool) and isinstance(y, bool))
                if isinstance(x, int) and isinstance(y, int):
                    return x + y
                elif isinstance(x, float) and isinstance(y, float):
                    return x - y
                else:
                    return -1


        make_global(TestModelWithExport)
        pdt_model = TestModelWithExport()
        inp: List[Tuple[Any, ...]] = [(20, 10, ), (2.7, 8.9, ), ]
        scripted_pdt_model = torch.jit._script_pdt(pdt_model, example_inputs={pdt_model.fn: inp})
        self.assertEqual(scripted_pdt_model.fn(10, 90), pdt_model.fn(10, 90))
        self.assertEqual(scripted_pdt_model.fn(1.8, 2.2), pdt_model.fn(1.8, 2.2))
        self.assertTrue(scripted_pdt_model.fn(torch.ones(1), 2), pdt_model.fn(torch.ones(1), 2))

    def test_class_methods(self):
        class PDTModel:
            def test_sum(self, a):
                return sum(a)

        make_global(PDTModel)
        pdt_model = PDTModel()
        inp: List[Tuple[Any, ...]] = [([10, 20, ], ), ]
        scripted_pdt_model = torch.jit._script_pdt(PDTModel, example_inputs={pdt_model.test_sum: inp})
        script_model = scripted_pdt_model()
        self.assertEqual(script_model.test_sum([10, 20, 30, ], ), pdt_model.test_sum([10, 20, 30, ], ))

    def test_class_with_multiple_methods(self):
        class PDTModelWithManyMethods:
            def test_list_to_dict(self, a):
                new_dictionary: Dict[float, bool] = {}
                for element in a:
                    new_dictionary[element] = True
                return new_dictionary

            def test_substring(self, a, b):
                return b in a

        make_global(PDTModelWithManyMethods)
        pdt_model = PDTModelWithManyMethods()
        list_inp: List[Tuple[Any, ...]] = [([1.2, 2.3, ], ), ]
        str_inp: List[Tuple[Any, ...]] = [("abc", "b", ), ]
        scripted_pdt_model = torch.jit._script_pdt(PDTModelWithManyMethods, example_inputs={pdt_model.test_list_to_dict: list_inp,
                                                   pdt_model.test_substring: str_inp})
        script_model = scripted_pdt_model()
        self.assertEqual(script_model.test_list_to_dict([1.1, 2.2, 3.3, ], ), pdt_model.test_list_to_dict([1.1, 2.2, 3.3, ], ))
        self.assertEqual(script_model.test_substring("helloworld", "world", ), pdt_model.test_substring("helloworld", "world", ))
        self.assertEqual(script_model.test_substring("helloworld", "def", ), pdt_model.test_substring("helloworld", "def", ))

    def test_multiple_class_with_same_method(self):
        class PDTModelOne:
            def test_find(self, a, b):
                return b in a.keys()

        class PDTModelTwo:
            def test_find(self, a, b):
                return b in a

        make_global(PDTModelOne, PDTModelTwo)
        pdt_model_one = PDTModelOne()
        pdt_model_two = PDTModelTwo()
        dict_inp: List[Tuple[Any, ...]] = [({1.2: True, 2.3: False, }, 1.2), ]
        list_inp: List[Tuple[Any, ...]] = [(["abc", "b", ], "c"), ]
        scripted_pdt_model_one = torch.jit._script_pdt(PDTModelOne, example_inputs={pdt_model_one.test_find: dict_inp})
        scripted_pdt_model_two = torch.jit._script_pdt(PDTModelTwo, example_inputs={pdt_model_two.test_find: list_inp})

        script_model_one, script_model_two = scripted_pdt_model_one(), scripted_pdt_model_two()
        self.assertEqual(script_model_one.test_find({1.1: True, 2.2: True, 3.3: False, }, 4.4),
                         pdt_model_one.test_find({1.1: True, 2.2: True, 3.3: False, }, 4.4))
        self.assertEqual(script_model_two.test_find(["hello", "world", ], "world"),
                         pdt_model_two.test_find(["hello", "world", ], "world"))

    def test_pdt(self):
        def test_sum(a, b):
            return a + b

        make_global(test_sum)
        scripted_fn_add = torch.jit._script_pdt(test_sum, example_inputs=[(3, 4)])
        self.assertEqual(scripted_fn_add(10, 2), test_sum(10, 2))

        def test_sub(a, b):
            return a - b

        make_global(test_sub)
        scripted_fn_sub = torch.jit._script_pdt(test_sub, example_inputs=[(3.9, 4.10)])
        self.assertEqual(scripted_fn_sub(6.5, 2.9), test_sub(6.5, 2.9))

        def test_mul(a, b):
            return a * b

        make_global(test_mul)
        scripted_fn_mul = torch.jit._script_pdt(test_mul, example_inputs=[(-10, 9)])
        self.assertEqual(scripted_fn_mul(-1, 3), test_mul(-1, 3))

        def test_args_complex(real, img):
            return torch.complex(real, img)

        make_global(test_args_complex)
        scripted_fn_complex = torch.jit._script_pdt(test_args_complex, example_inputs=[(torch.rand(3, 4), torch.rand(3, 4))])
        arg1, arg2 = torch.rand(3, 4), torch.rand(3, 4)
        self.assertEqual(scripted_fn_complex(arg1, arg2), test_args_complex(arg1, arg2))

        def test_bool(a):
            if a:
                return -1
            else:
                return 0

        make_global(test_bool)
        scripted_fn_bool = torch.jit._script_pdt(test_bool, example_inputs=[(True,)])
        self.assertEqual(scripted_fn_bool(True), test_bool(True))

        def test_str(a):
            if a == "":
                return False
            else:
                return True

        make_global(test_str)
        scripted_fn_str = torch.jit._script_pdt(test_str, example_inputs=[("",)])
        self.assertEqual(scripted_fn_str("abc"), test_str("abc"))

    def test_pdt_list_and_tuple(self):
        def test_list_and_tuple(a):
            return sum(a)

        make_global(test_list_and_tuple)

        scripted_fn_float_list_input = torch.jit._script_pdt(test_list_and_tuple, example_inputs=[([4.9, 8.9],)])
        self.assertEqual(scripted_fn_float_list_input([11.9, 7.6]), test_list_and_tuple([11.9, 7.6]))

        scripted_fn_bool_list_input = torch.jit._script_pdt(test_list_and_tuple, example_inputs=[([True, False, True],)])
        self.assertEqual(scripted_fn_bool_list_input([True, True, True]), test_list_and_tuple([True, True, True]))

        scripted_fn_int_list_input = torch.jit._script_pdt(test_list_and_tuple, example_inputs=[([3, 4, 5], )])
        self.assertEqual(scripted_fn_int_list_input([1, 2, 3]), test_list_and_tuple([1, 2, 3]))

        scripted_fn_float_tuple_input = torch.jit._script_pdt(test_list_and_tuple, example_inputs=[((4.9, 8.9),)])
        self.assertEqual(scripted_fn_float_tuple_input((11.9, 7.6)), test_list_and_tuple((11.9, 7.6)))

        scripted_fn_bool_tuple_input = torch.jit._script_pdt(test_list_and_tuple,
                                                             example_inputs=[((True, False, True),)])
        self.assertEqual(scripted_fn_bool_tuple_input((True, True, True)),
                         test_list_and_tuple((True, True, True)))

        scripted_fn_int_tuple_input = torch.jit._script_pdt(test_list_and_tuple, example_inputs=[((3, 4, 5), )])
        self.assertEqual(scripted_fn_int_tuple_input((1, 2, 3)), test_list_and_tuple((1, 2, 3)))

    def test_nested_list_and_tuple(self):
        def test_nested_list(inp):
            return [sum(v) for v in inp]

        def test_nested_tuple(inp):
            ans = 0.0
            for tup in inp:
                for val in tup:
                    if val > 0:
                        ans *= val
            return ans

        make_global(test_nested_list, test_nested_tuple)

        list_inp = [[1, 2, 3, ], [5, 6, 7, ]]
        scripted_fn = torch.jit._script_pdt(test_nested_list, example_inputs=[(list_inp, ), ])
        inp = [[0, 4, 7, ], [8, 11, ], [6, -1, -20, ]]
        self.assertEqual(scripted_fn(inp, ), test_nested_list(inp, ))

        list_inp = ([1, 2, 3, ], [5, 6, 7, ])
        scripted_fn = torch.jit._script_pdt(test_nested_list, example_inputs=[(list_inp, ), ])
        inp = ([0, 4, 7, ], [8, 11, ], [6, -1, -20, ])
        self.assertEqual(scripted_fn(inp, ), test_nested_list(inp, ))

        tup_inp = [(1.0, 2.6, 3.7, ), (5.7, 6.1, 1.7, )]
        scripted_fn = torch.jit._script_pdt(test_nested_tuple, example_inputs=[(tup_inp, ), ])
        inp = [(1.0, 4.1, 7.4, ), (4.8, 1.1, -1.2, ), (6.3, -1.3, -2.0, )]
        self.assertEqual(scripted_fn(inp, ), test_nested_tuple(inp, ))

        tup_inp = ((True, False, True, ), (False, False, False, ))
        scripted_fn = torch.jit._script_pdt(test_nested_tuple, example_inputs=[(tup_inp, ), ])
        inp = ((True, True, True, ), (False, False, True, ))
        self.assertEqual(scripted_fn(inp, ), test_nested_tuple(inp, ))

    def test_pdt_dict(self):
        def test_dict(a):
            return a['foo']

        def test_dict_int_list(a):
            return a[1]

        make_global(test_dict, test_dict_int_list)

        str_bool_inp = {'foo' : True, 'bar': False}
        scripted_fn = torch.jit._script_pdt(test_dict, example_inputs=[(str_bool_inp,)])
        self.assertEqual(scripted_fn({'foo' : False, 'bar': True}, ), test_dict({'foo' : False, 'bar': True}, ))

        str_list_inp = {0 : [True, False], 1: [False, True]}
        scripted_fn = torch.jit._script_pdt(test_dict_int_list, example_inputs=[(str_list_inp,)])
        self.assertEqual(scripted_fn({0 : [False, False], 1: [True, True]}, ),
                         test_dict_int_list({0 : [False, False], 1: [True, True]}, ))

    def test_any(self):
        def test_multiple_types(a):
            assert not isinstance(a, bool)
            return a

        def test_multiple_type_refinement(a):
            if isinstance(a, bool):
                return 1
            elif isinstance(a, int):
                return 1 + a
            elif isinstance(a, float):
                return 1 + int(a)
            else:
                return -1

        make_global(test_multiple_types, test_multiple_type_refinement)

        scripted_fn = torch.jit._script_pdt(test_multiple_types, example_inputs=[(1,), ("abc", ), (8.9,), ([3, 4, 5], )])
        self.assertEqual(scripted_fn(10), test_multiple_types(10))
        self.assertEqual(scripted_fn("def"), test_multiple_types("def"))
        self.assertEqual(scripted_fn(7.89999), test_multiple_types(7.89999))
        self.assertEqual(scripted_fn([10, 11, 14]), test_multiple_types([10, 11, 14]))

        scripted_fn = torch.jit._script_pdt(test_multiple_type_refinement, example_inputs=[(1,), ("abc", ), (8.9,),
                                            ([3, 4, 5],), (True, ), ({"a": True}, ), ])
        self.assertEqual(scripted_fn(10), test_multiple_type_refinement(10))
        self.assertEqual(scripted_fn("def"), test_multiple_type_refinement("def"))
        self.assertEqual(scripted_fn(7.89999), test_multiple_type_refinement(7.89999))
        self.assertEqual(scripted_fn([10, 11, 14]), test_multiple_type_refinement([10, 11, 14]))
        self.assertEqual(scripted_fn(False), test_multiple_type_refinement(False))
        self.assertEqual(scripted_fn({"abc" : True, "def": False}), test_multiple_type_refinement({"abc" : True, "def": False}))

    def test_class_as_profiled_types(self):
        class UserDefinedClass:
            def fn(self, b) -> Any:
                assert b is not None
                if isinstance(b, int):
                    return b if b > 0 else -1
                elif isinstance(b, float):
                    return b if b > 0.0 else -1.0
                return 0

        def test_model(a, m):
            assert not isinstance(a, bool)
            return m.fn(a)

        make_global(UserDefinedClass, test_model)

        user_class = UserDefinedClass()
        scripted_fn = torch.jit._script_pdt(test_model, example_inputs=[(10, user_class, ), (10.9, user_class, ), ])
        self.assertEqual(scripted_fn(100, user_class, ), test_model(100, user_class))
        self.assertEqual(scripted_fn(1.9, user_class, ), test_model(1.9, user_class))

    def test_class_with_args_as_profiled_types(self):
        class ClassWithArgs:
            def __init__(self, a: bool):
                self.a = a

            def fn(self, b):
                if self.a:
                    return b
                else:
                    return -1

        def test_model_with_args(a, m):
            assert not isinstance(a, bool)
            return m.fn(a)

        make_global(ClassWithArgs, test_model_with_args)

        user_class = ClassWithArgs(False)
        scripted_fn = torch.jit._script_pdt(test_model_with_args, example_inputs=[(10, user_class, ), (10.9, user_class, ), ])
        self.assertEqual(scripted_fn(100, ClassWithArgs(True), ), test_model_with_args(100, ClassWithArgs(True)))

    def test_nn_parameter_as_arg(self):
        class TestNNParameter(torch.nn.Module):
            def __init__(self):
                super().__init__()
                self.inp = torch.nn.Parameter(torch.ones(2, 3))

            def add_nn_parameter_with_int(self, x, y):
                return torch.add(x, y)

            def forward(self, y):
                return self.add_nn_parameter_with_int(self.inp, y)

        make_global(TestNNParameter)
        pdt_model = TestNNParameter()
        scripted_fn = torch.jit._script_pdt(pdt_model, example_inputs={pdt_model: [(10, ), ], })
        self.assertEqual(scripted_fn(20), pdt_model(20))

<<<<<<< HEAD
    def test_fx_tracing_with_typing(self):
        class FXModelOutput(NamedTuple):
            result: List[int]

        class FXModel(torch.nn.Module):
            def forward(self, a) -> FXModelOutput:
                result = FXModelOutput(result=a)
                return result

        make_global(FXModel, FXModelOutput)
        pdt_model = FXModel()
        scripted_fn = torch.jit._script_pdt(pdt_model, example_inputs={pdt_model: [([10, 20, ], ), ], })
        self.assertEqual(scripted_fn([20]), pdt_model([20]))

    def test_nonetype_as_optional_of_tensor(self):
=======
    def test_nonetype_as_optional_of_type(self):
>>>>>>> 559a5aa3
        def test_none(a) -> Any:
            if a is None:
                return 0
            else:
                return a + torch.ones(1)

        make_global(test_none)

<<<<<<< HEAD
        scripted_fn = torch.jit._script_pdt(test_none, example_inputs=[(None, )])
=======
        scripted_fn = torch.jit._script_pdt(test_none, example_inputs=[(None, ), (10.6, )])
        self.assertEqual(scripted_fn(30.9, ), test_none(30.9, ))

        scripted_fn = torch.jit._script_pdt(test_none, example_inputs=[(None, ), (10, )])
        self.assertEqual(scripted_fn(2, ), test_none(2, ))

        scripted_fn = torch.jit._script_pdt(test_none, example_inputs=[(None, ), (torch.Tensor(1), )])
>>>>>>> 559a5aa3
        self.assertEqual(scripted_fn(torch.ones(1), ), test_none(torch.ones(1), ))

        class TestForwardWithNoneType(torch.nn.Module):
            def forward(self, a):
                count = 0
                for i, val in enumerate(a):
                    if val is None:
                        count += 1
                return count

        make_global(TestForwardWithNoneType)
        pdt_model = TestForwardWithNoneType()

<<<<<<< HEAD
        # Test List[NoneType] as input
        scripted_model = torch.jit._script_pdt(pdt_model, example_inputs=[([None, ], )])
        self.assertEqual(scripted_model([torch.ones(1), torch.ones(1), None]),
                         pdt_model([torch.ones(1), torch.ones(1), None]))

        # Test Tuple[NoneType] as input
        scripted_model = torch.jit._script_pdt(pdt_model, example_inputs=[((None, ), )])
        self.assertEqual(scripted_model((torch.ones(1), torch.ones(1), None)),
                         pdt_model((torch.ones(1), torch.ones(1), None)))
        def test_none_for_list(a) -> List:
            for i, val in enumerate(a):
                if val is None:
                    a[i] = torch.ones(1)
                else:
                    a[i] += torch.ones(1)
            return a

        make_global(test_none_for_list)

        scripted_fn = torch.jit._script_pdt(test_none_for_list, example_inputs=[([None, ], )])
        self.assertEqual(scripted_fn([torch.ones(1), torch.ones(1), None]),
                         test_none_for_list([torch.ones(1), torch.ones(1), None]))
=======
        # Test List[Optional[float]] as input
        scripted_model = torch.jit._script_pdt(pdt_model, example_inputs=[([None, ], ), ([2.9, ], )])
        self.assertEqual(scripted_model([2.8, 6.7, 3.8, None, ]), pdt_model([2.8, 6.7, 3.8, None, ]))

        # Test Tuple[Optional[int]] as input
        scripted_model = torch.jit._script_pdt(pdt_model, example_inputs=[((5.1, ), ), ((None, ), ), ])
        self.assertEqual(scripted_model((6.2, None, 10.6, 80.1, None, )), pdt_model((6.2, None, 10.6, 80.1, None, )))

        # Test List[Optional[int]] as input
        scripted_model = torch.jit._script_pdt(pdt_model, example_inputs=[([None, ], ), ([2, ], )])
        self.assertEqual(scripted_model([2, None, 6, 8, ]), pdt_model([2, None, 6, 8, ]))

        # Test Tuple[Optional[int]] as input
        scripted_model = torch.jit._script_pdt(pdt_model, example_inputs=[((None, ), ), ((5, ), )])
        self.assertEqual(scripted_model((2, None, 6, 8)), pdt_model((2, None, 6, 8, )))

        # Test Tuple[Optional[float]] as input
        scripted_model = torch.jit._script_pdt(pdt_model, example_inputs=[((None, ), ), ((5, ), )])
        self.assertEqual(scripted_model((2, None, 6, 8)), pdt_model((2, None, 6, 8, )))

        # Test Tuple[Optional[torch.Tensor]] as input
        scripted_model = torch.jit._script_pdt(pdt_model, example_inputs=[(((torch.ones(1), ), (None, ), ), )])
        self.assertEqual(scripted_model((torch.ones(1), torch.ones(1), None)),
                         pdt_model((torch.ones(1), torch.ones(1), None)))

        # Test List[Optional[torch.Tensor]] as input
        scripted_model = torch.jit._script_pdt(pdt_model, example_inputs=[([None, ], ), ([torch.ones(1), ], )])
        self.assertEqual(scripted_model([torch.ones(1), torch.ones(1), None]),
                         pdt_model([torch.ones(1), torch.ones(1), None]))
>>>>>>> 559a5aa3
<|MERGE_RESOLUTION|>--- conflicted
+++ resolved
@@ -3,15 +3,7 @@
 import torch
 from torch.testing._internal.jit_utils import JitTestCase, make_global
 from torch.jit._monkeytype_config import _IS_MONKEYTYPE_INSTALLED
-<<<<<<< HEAD
-<<<<<<< HEAD
 from typing import List, Dict, Tuple, Any, Optional, NamedTuple  # noqa: F401
-=======
-from typing import List, Dict, Tuple, Any, Optional  # noqa: F401
->>>>>>> f43ddae364 (Annotate  NoneType as Optional[torch.Tensor])
-=======
-from typing import List, Dict, Tuple, Any, Optional  # noqa: F401
->>>>>>> 559a5aa3
 
 # Make the helper files in test/ importable
 pytorch_test_dir = os.path.dirname(os.path.dirname(os.path.realpath(__file__)))
@@ -431,7 +423,6 @@
         scripted_fn = torch.jit._script_pdt(pdt_model, example_inputs={pdt_model: [(10, ), ], })
         self.assertEqual(scripted_fn(20), pdt_model(20))
 
-<<<<<<< HEAD
     def test_fx_tracing_with_typing(self):
         class FXModelOutput(NamedTuple):
             result: List[int]
@@ -446,10 +437,7 @@
         scripted_fn = torch.jit._script_pdt(pdt_model, example_inputs={pdt_model: [([10, 20, ], ), ], })
         self.assertEqual(scripted_fn([20]), pdt_model([20]))
 
-    def test_nonetype_as_optional_of_tensor(self):
-=======
     def test_nonetype_as_optional_of_type(self):
->>>>>>> 559a5aa3
         def test_none(a) -> Any:
             if a is None:
                 return 0
@@ -458,9 +446,6 @@
 
         make_global(test_none)
 
-<<<<<<< HEAD
-        scripted_fn = torch.jit._script_pdt(test_none, example_inputs=[(None, )])
-=======
         scripted_fn = torch.jit._script_pdt(test_none, example_inputs=[(None, ), (10.6, )])
         self.assertEqual(scripted_fn(30.9, ), test_none(30.9, ))
 
@@ -468,7 +453,6 @@
         self.assertEqual(scripted_fn(2, ), test_none(2, ))
 
         scripted_fn = torch.jit._script_pdt(test_none, example_inputs=[(None, ), (torch.Tensor(1), )])
->>>>>>> 559a5aa3
         self.assertEqual(scripted_fn(torch.ones(1), ), test_none(torch.ones(1), ))
 
         class TestForwardWithNoneType(torch.nn.Module):
@@ -482,30 +466,6 @@
         make_global(TestForwardWithNoneType)
         pdt_model = TestForwardWithNoneType()
 
-<<<<<<< HEAD
-        # Test List[NoneType] as input
-        scripted_model = torch.jit._script_pdt(pdt_model, example_inputs=[([None, ], )])
-        self.assertEqual(scripted_model([torch.ones(1), torch.ones(1), None]),
-                         pdt_model([torch.ones(1), torch.ones(1), None]))
-
-        # Test Tuple[NoneType] as input
-        scripted_model = torch.jit._script_pdt(pdt_model, example_inputs=[((None, ), )])
-        self.assertEqual(scripted_model((torch.ones(1), torch.ones(1), None)),
-                         pdt_model((torch.ones(1), torch.ones(1), None)))
-        def test_none_for_list(a) -> List:
-            for i, val in enumerate(a):
-                if val is None:
-                    a[i] = torch.ones(1)
-                else:
-                    a[i] += torch.ones(1)
-            return a
-
-        make_global(test_none_for_list)
-
-        scripted_fn = torch.jit._script_pdt(test_none_for_list, example_inputs=[([None, ], )])
-        self.assertEqual(scripted_fn([torch.ones(1), torch.ones(1), None]),
-                         test_none_for_list([torch.ones(1), torch.ones(1), None]))
-=======
         # Test List[Optional[float]] as input
         scripted_model = torch.jit._script_pdt(pdt_model, example_inputs=[([None, ], ), ([2.9, ], )])
         self.assertEqual(scripted_model([2.8, 6.7, 3.8, None, ]), pdt_model([2.8, 6.7, 3.8, None, ]))
@@ -534,5 +494,4 @@
         # Test List[Optional[torch.Tensor]] as input
         scripted_model = torch.jit._script_pdt(pdt_model, example_inputs=[([None, ], ), ([torch.ones(1), ], )])
         self.assertEqual(scripted_model([torch.ones(1), torch.ones(1), None]),
-                         pdt_model([torch.ones(1), torch.ones(1), None]))
->>>>>>> 559a5aa3
+                         pdt_model([torch.ones(1), torch.ones(1), None]))