--- conflicted
+++ resolved
@@ -603,7 +603,6 @@
             ),
             shape=a.shape,
         )
-<<<<<<< HEAD
         expected = alpha * (a_bsr * b.cpu().resolve_conj().numpy()) + beta * c.cpu().numpy()
         self.assertEqual(actual, out)
         self.assertEqual(actual, expected)
@@ -680,51 +679,14 @@
             self.assertEqual(out, actual_X)
             self.assertEqual(out, expected_X)
 
-=======
-        expected = alpha * (a_bsr * b.cpu().numpy()) + beta * c.cpu().numpy()
-        self.assertEqual(actual, out)
-        self.assertEqual(actual, expected)
-
-    @onlyCUDA
-    @unittest.skipIf(not TEST_SCIPY, "SciPy not found")
-    @dtypes(torch.float32, torch.float64, torch.complex64, torch.complex128)
-    def test_block_addmm(self, device, dtype):
->>>>>>> 3d358a76
         for index_dtype in [torch.int32, torch.int64]:
             for (m, k), block_size, noncontiguous in zip(itertools.product([1, 5], repeat=2), [2, 3], [True, False]):
                 nnz = random.randint(0, m * m)
                 a = self.genSparseCSRTensor((m, m), nnz, dtype=dtype, device=device, index_dtype=index_dtype)
                 a_data = make_tensor((nnz, block_size, block_size), dtype=dtype, device=device)
-<<<<<<< HEAD
                 a_data = a_data.mT if noncontiguous else a_data  # Test column-major blocks
                 a = torch._sparse_csr_tensor_unsafe(a.crow_indices(), a.col_indices(), a_data, (m * block_size, m * block_size))
                 b = make_tensor((m * block_size, k), dtype=dtype, device=device, noncontiguous=noncontiguous)
-=======
-                a_data = a_data.mT if noncontiguous else a_data   # Test column-major blocks
-                a = torch._sparse_csr_tensor_unsafe(a.crow_indices(), a.col_indices(), a_data, (m * block_size, k * block_size))
-                b = make_tensor((k * block_size, n * block_size), dtype=dtype, device=device, noncontiguous=noncontiguous)
-                c = make_tensor((m * block_size, n * block_size), dtype=dtype, device=device, noncontiguous=noncontiguous)
-                for op_b, op_out in itertools.product([True, False], repeat=2):
-                    self.run_test_block_addmm_addmv(torch.addmm, c, a, b, op_b, op_out, dtype=dtype, device=device)
-
-    @onlyCUDA
-    @unittest.skipIf(not TEST_SCIPY, "SciPy not found")
-    @dtypes(torch.float32, torch.float64, torch.complex64, torch.complex128)
-    def test_block_addmv(self, device, dtype):
-        for index_dtype in [torch.int32, torch.int64]:
-            block_sizes = [1, 2, 3]
-            if TEST_WITH_ROCM or not TEST_CUSPARSE_GENERIC:
-                block_sizes = [2, 3]
-            for (m, k), block_size, noncontiguous in zip(itertools.product([1, 5], repeat=2), block_sizes, [True, False]):
-                nnz = random.randint(0, m * k)
-                a = self.genSparseCSRTensor((m, k), nnz, dtype=dtype, device=device, index_dtype=index_dtype)
-                a_data = make_tensor((nnz, block_size, block_size), dtype=dtype, device=device)
-                a_data = a_data.mT if noncontiguous else a_data  # Test column-major blocks
-                a = torch._sparse_csr_tensor_unsafe(a.crow_indices(), a.col_indices(), a_data, (m * block_size, k * block_size))
-                b = make_tensor((k * block_size,), dtype=dtype, device=device, noncontiguous=noncontiguous)
-                c = make_tensor((m * block_size,), dtype=dtype, device=device, noncontiguous=noncontiguous)
-                self.run_test_block_addmm_addmv(torch.addmv, c, a, b, dtype=dtype, device=device)
->>>>>>> 3d358a76
 
                 for (upper, unitriangular, transpose, op_out) in itertools.product([True, False], repeat=4):
                     run_test(a, b, upper, unitriangular, transpose, op_out)
