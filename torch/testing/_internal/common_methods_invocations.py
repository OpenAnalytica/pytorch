--- conflicted
+++ resolved
@@ -1413,7 +1413,17 @@
 
     return samples
 
-<<<<<<< HEAD
+def sample_inputs_polar(op_info, device, dtype, requires_grad):
+    def _make_tensor_helper(shape, low=None, high=None):
+        return make_tensor(shape, device, dtype, low=low, high=high, requires_grad=requires_grad)
+
+    samples = (
+        SampleInput((_make_tensor_helper((S, S), low=0), _make_tensor_helper((S, S)))),
+        SampleInput((_make_tensor_helper((), low=0), _make_tensor_helper(()))),
+    )
+
+    return samples
+
 foreach_binary_op_db: List[OpInfo] = [
     ForeachBinaryFuncInfo('_foreach_add',
                           method=torch._foreach_add,
@@ -1440,19 +1450,6 @@
                           ref_name='div',
                           safe_casts_outputs=True),
 ]
-=======
-
-def sample_inputs_polar(op_info, device, dtype, requires_grad):
-    def _make_tensor_helper(shape, low=None, high=None):
-        return make_tensor(shape, device, dtype, low=low, high=high, requires_grad=requires_grad)
-
-    samples = (
-        SampleInput((_make_tensor_helper((S, S), low=0), _make_tensor_helper((S, S)))),
-        SampleInput((_make_tensor_helper((), low=0), _make_tensor_helper(()))),
-    )
-
-    return samples
->>>>>>> 1faf70b3
 
 foreach_unary_op_db: List[OpInfo] = [
     ForeachUnaryFuncInfo('_foreach_neg',
