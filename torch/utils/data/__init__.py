--- conflicted
+++ resolved
@@ -11,16 +11,10 @@
 from torch.utils.data.dataset import (
     ChainDataset,
     ConcatDataset,
-<<<<<<< HEAD
-    DataChunk as DataChunk,
+    DataChunk,
     Dataset,
     Dataset as MapDataPipe,
     DFIterDataPipe as DFIterDataPipe,
-=======
-    DataChunk,
-    Dataset,
-    Dataset as MapDataPipe,
->>>>>>> 06fa6e93
     IterableDataset,
     IterableDataset as IterDataPipe,
     Subset,
