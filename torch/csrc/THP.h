#ifndef THP_H
#define THP_H

#include <torch/csrc/python_headers.h>
<<<<<<< HEAD
#include <TH/TH.h>
#include <TH/THTensor.hpp>

=======
>>>>>>> 620a1fcb
#include <torch/csrc/Export.h>

// Back-compatibility macros, Thanks to http://cx-oracle.sourceforge.net/
// define PyInt_* macros for Python 3.x.  NB: We must include Python.h first,
// otherwise we'll incorrectly conclude PyInt_Check isn't defined!
#ifndef PyInt_Check
#define PyInt_Check             PyLong_Check
#define PyInt_FromLong          PyLong_FromLong
#define PyInt_AsLong            PyLong_AsLong
#define PyInt_Type              PyLong_Type
#endif

// By default, don't specify library state (TH doesn't use one)
#define LIBRARY_STATE
#define LIBRARY_STATE_NOARGS
#define LIBRARY_STATE_TYPE
#define LIBRARY_STATE_TYPE_NOARGS

#define THWTensor THTensor
#define THWTensor_(NAME) THTensor_(NAME)

#include <torch/csrc/Exceptions.h>
#include <torch/csrc/Generator.h>
#include <torch/csrc/Module.h>
#include <torch/csrc/Size.h>
#include <torch/csrc/Storage.h>
#include <torch/csrc/Types.h>
#include <torch/csrc/utils.h> // This requires defined Storage and Tensor types
#include <torch/csrc/utils/byte_order.h>

#include <torch/csrc/serialization.h>

#include <torch/csrc/autograd/python_autograd.h>

#endif<|MERGE_RESOLUTION|>--- conflicted
+++ resolved
@@ -2,12 +2,6 @@
 #define THP_H
 
 #include <torch/csrc/python_headers.h>
-<<<<<<< HEAD
-#include <TH/TH.h>
-#include <TH/THTensor.hpp>
-
-=======
->>>>>>> 620a1fcb
 #include <torch/csrc/Export.h>
 
 // Back-compatibility macros, Thanks to http://cx-oracle.sourceforge.net/
@@ -19,15 +13,6 @@
 #define PyInt_AsLong            PyLong_AsLong
 #define PyInt_Type              PyLong_Type
 #endif
-
-// By default, don't specify library state (TH doesn't use one)
-#define LIBRARY_STATE
-#define LIBRARY_STATE_NOARGS
-#define LIBRARY_STATE_TYPE
-#define LIBRARY_STATE_TYPE_NOARGS
-
-#define THWTensor THTensor
-#define THWTensor_(NAME) THTensor_(NAME)
 
 #include <torch/csrc/Exceptions.h>
 #include <torch/csrc/Generator.h>
