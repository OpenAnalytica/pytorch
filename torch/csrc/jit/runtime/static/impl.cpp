#include <torch/csrc/jit/runtime/static/impl.h>

#include <ATen/MemoryOverlap.h>
#include <ATen/core/interned_strings.h>
#include <ATen/record_function.h>
#include <c10/core/CPUAllocator.h>
#include <c10/core/InferenceMode.h>
#include <c10/util/irange.h>
#include <caffe2/core/scope_guard.h>
#include <caffe2/core/timer.h>
#include <torch/csrc/jit/ir/alias_analysis.h>
#include <torch/csrc/jit/jit_log.h>
#include <torch/csrc/jit/passes/canonicalize.h>
#include <torch/csrc/jit/passes/dead_code_elimination.h>
#include <torch/csrc/jit/passes/eliminate_no_ops.h>
#include <torch/csrc/jit/passes/freeze_module.h>
#include <torch/csrc/jit/passes/remove_mutation.h>
#include <torch/csrc/jit/passes/subgraph_rewrite.h>
#include <torch/csrc/jit/passes/variadic_ops.h>
#include <torch/csrc/jit/runtime/static/memory_planner.h>
#include <torch/csrc/jit/runtime/static/ops.h>
#include <torch/csrc/jit/runtime/static/passes.h>
#include <torch/csrc/jit/runtime/vararg_functions.h>
#include <iterator>
#include <sstream>
#include <stdexcept>

#ifdef FBCODE_CAFFE2
#include <folly/dynamic.h>
#include <folly/json.h>
#endif

// used in test only
C10_DEFINE_bool(
    static_runtime_disable_debug_memory_overlap_check,
    false,
    "If true, disable the memory overlap check in debug mode in ProcessedNode::run()");

namespace torch {
namespace jit {

// A manually curated set of ops that are disallowed in static runtime.
// These are rarely-used ops. Disallowing them typically eliminates
// corner cases in graph optimizations, allowing for more aggressive
// optimizations and better performance.
bool isUnsupportedOp(const NodeKind& kind) {
  return kind == aten::__is__ || kind == aten::__isnot__;
}

// graph must be frozen or canEnableStaticRuntime would return false if there's
// any prim::CallMethod op left in the graph
bool canEnableStaticRuntime(const std::shared_ptr<torch::jit::Graph>& graph) {
  // check for sub-blocks
  bool can_support = true;
  bool has_blocks = false;
  for (auto* node : graph->block()->nodes()) {
    if (node->blocks().size() > 0) {
      has_blocks = true;
      VLOG(1) << "Found nested sub-blocks in graph at node: "
              << PrintNode(node);
    }
    const auto kind = node->kind();
    if (kind == prim::Constant) {
      continue;
    }
    // check if can get op from Node
    const Operator* op = node->maybeOperator();
    if (isUnsupportedOp(kind) || (!op && !nativeOpIsRegistered(kind))) {
      can_support = false;
      LOG(WARNING) << "Found unsupported op: " << kind.toQualString();
    }
  }
  if (has_blocks) {
    LOG(WARNING)
        << "Found nested sub-block in graph. Static Runtime doesn't support nested sub-blocks.";
    can_support = false;
  }
  return can_support;
}

std::string dumpValueSet(
    const FastSet<const Value*>& value_set,
    const char* set_name) {
  std::ostringstream oss;
  oss << set_name << ": {";
  for (const auto* val : value_set) {
    oss << "%" << val->debugName() << ", ";
  }
  oss << "}";
  return oss.str();
}

namespace {

void OptimizeGraph(
    std::shared_ptr<torch::jit::Graph>& graph,
    const StaticModuleOptions& opts) {
  GRAPH_DUMP("Before optimizations: ", graph);
  Inline(*graph);
  ConstantPropagation(graph);
  Canonicalize(graph);
  ConstantPropagation(graph);
  RemoveTensorMutation(graph);
  ConstantPropagation(graph);
  EliminateDeadCode(graph);
  FuseInferenceOpsForSparseNN(graph);
  UseVariadicCat(graph);
  UseVariadicStack(graph);
  EliminateTrivialEquallySplit(graph);

  if (opts.enable_out_variant) {
    UseVariadicOp(
        graph,
        fromQualString("fb::sigrid_transforms_torch_bind"),
        fromQualString("fb::variadic_sigrid_transforms_torch_bind"));
    FuseSignLog1P(graph);

    // TODO: we can avoid this guard by moving operations
    // to exposed folders.
#ifdef FBCODE_CAFFE2
    ReplaceWithCopy(graph);
    FuseListUnpack(graph);
    EnableStaticRuntimeLayerNorm(graph);
#endif
  }

  ConstantPropagation(graph);
  RemoveImmutableInputDictLookups(graph);
  UseVariadicTupleUnpack(graph);
  UseVariadicGroupedAccessor(graph);
  EliminateNoOps(
      graph, /* custom_ops */ {fromQualString("fb::scale_gradient")});
  GRAPH_DUMP("Final graph after optimizations: ", graph);
}

// remove unused input 0 from graph
bool removeSelfFromGraphInput(std::shared_ptr<torch::jit::Graph>& graph) {
  if (graph->inputs().at(0)->type()->is_module()) {
    if (graph->inputs().at(0)->hasUses()) {
      return false;
    }
    graph->eraseInput(0);
  }
  return true;
}

std::vector<Value*> valueVecFromFastSet(const FastSet<const Value*>& s) {
  std::vector<Value*> result;
  result.reserve(s.size());
  for (auto* v : s) {
    // NOLINTNEXTLINE(cppcoreguidelines-pro-type-const-cast)
    result.emplace_back(const_cast<Value*>(v));
  }
  return result;
}

bool mayContainAlias(AliasDb& db, const Value* a, const Value* b) {
  // NOLINTNEXTLINE(cppcoreguidelines-pro-type-const-cast)
  return db.mayContainAlias(const_cast<Value*>(a), const_cast<Value*>(b));
}

bool mayContainAlias(
    AliasDb& db,
    const FastSet<const Value*>& a,
    const FastSet<const Value*>& b) {
  return db.mayContainAlias(valueVecFromFastSet(a), valueVecFromFastSet(b));
}

//  Map each value to all values that are alive at the same time.
using LivenessMap = FastMap<const Value*, FastSet<const Value*>>;

template <typename Map>
std::string dumpMapFromValuesToListsOrSetsOfOtherValues(const Map& map) {
  std::ostringstream oss;
  oss << "{";
  for (const auto& p : map) {
    oss << "{%" << p.first->debugName() << ": {";
    for (const auto* val : p.second) {
      oss << "%" << val->debugName() << ", ";
    }
    oss << "}},\n";
  }
  oss << "}";
  return oss.str();
}

std::string dumpLivenessMap(const LivenessMap& liveness_map) {
  return dumpMapFromValuesToListsOrSetsOfOtherValues(liveness_map);
};

//  The algorithm does a traversal of the execution graph
//  while keeping track of the live values.
LivenessMap GetLivenessMap(
    const std::shared_ptr<torch::jit::Graph>& graph,
    const ValueGroup& value_group,
    AliasDb& db) {
  // map a Value to a set of Values that overlap live-ranges with the Value's
  FastMap<const Value*, FastSet<const Value*>> liveness_map;

  // map Values to its creation order in graph (Note: only traverse top-level
  // nodes such that nodes under control-flows are represented by top-level
  // block nodes)
  std::vector<const Value*> values_in_creation_order;
  FastMap<const Value*, size_t> values_to_idx_in_creation_order;

  // presence of a Value in live_values_use_chain means the Value alive
  // Value mapped to set of Nodes that may use the Value (i.e., use-chain of
  // Value)
  FastMap<const Value*, FastSet<const Node*>> live_values_use_chain;
  // Node mapped to set of Values that the Node may use (i.e., def-chain of node
  // inputs)
  FastMap<const Node*, FastSet<const Value*>> live_nodes_def_chain;

  {
    // Set container capacity
    size_t live_values_size = 0, live_nodes_size = 0,
           values_in_creation_size = 0;
    for (const auto* node : graph->nodes()) {
      bool has_live_value = false;
      for (const auto* v : node->outputs()) {
        ++values_in_creation_size;
        if (!value_group.isAlwaysAlive(v)) {
          ++live_values_size;
          has_live_value = true;
        }
      }
      // All inputs and ouputs should be alive at the same time.
      live_values_size += node->inputs().size();
      if (has_live_value) {
        ++live_nodes_size;
      }
    }

    live_nodes_def_chain.reserve(live_nodes_size);
    live_values_use_chain.reserve(live_values_size);
    liveness_map.reserve(live_values_size);
    values_in_creation_order.reserve(values_in_creation_size);
    values_to_idx_in_creation_order.reserve(values_in_creation_size);
  }

  // Construct values_in_creation
  for (const auto* node : graph->nodes()) {
    for (const auto* v : node->outputs()) {
      values_to_idx_in_creation_order.emplace(
          v, values_in_creation_order.size());
      values_in_creation_order.emplace_back(v);
    }
  }

  // add v to the current liveness_map
  std::function<void(const Value* v)> add_live_value_fn = [&](const Value* v) {
    if (liveness_map.count(v)) {
      return;
    }

    auto& v_live_set = liveness_map[v] = {};

    v_live_set.reserve(live_values_use_chain.size());
    for (const auto& live_v : live_values_use_chain) {
      v_live_set.insert(live_v.first);
      liveness_map[live_v.first].insert(v);
    }

    // only add values to the live set if they
    // have deps, otherwise they die immediately
    if (v->uses().size()) {
      live_values_use_chain[v] = FastSet<const Node*>(v->uses().size());
      // record the relationship between v (Value) and its uses (Node)
      for (const auto& u : v->uses()) {
        const auto* node = u.user;
        live_values_use_chain[v].insert(node);
        live_nodes_def_chain[node].insert(v);
      }
    }

    // FIXME(penguin): the following alias refinement seems to assume
    // that `v` refers to a new  tensor created by the node that defines
    // v, thus other Values "before" the node that defines `v` cannot
    // possibly be aliased to `v`.
    // TODO(penguin): Is it a limitation of TS alias analysis
    // so that we need to do such refinement? If so, better improve
    // alias analysis so that we dont need this special handling here
    //
    // Refine aliases of v by include only those created after v
    std::vector<const Value*> refined_aliases;
    auto idx = values_to_idx_in_creation_order[v];
    for (; idx < values_in_creation_order.size(); ++idx) {
      auto* alias_v = values_in_creation_order[idx];
      if (mayContainAlias(db, v, alias_v)) {
        refined_aliases.emplace_back(alias_v);
      }
    }
    // for all the values in the alias set,
    // we set them "alive"
    for (auto* aliased_v : refined_aliases) {
      GRAPH_DEBUG(
          "aliased_v: %",
          aliased_v->debugName(),
          " (for %",
          v->debugName(),
          ")");
      add_live_value_fn(aliased_v);
    }
  };

  auto remove_dead_values = [&](const Node* node) {
    auto find = live_nodes_def_chain.find(node);
    if (find != live_nodes_def_chain.end()) {
      for (const auto* v : find->second) {
        live_values_use_chain[v].erase(node);
        if (!live_values_use_chain[v].size()) {
          // v is now dead
          GRAPH_DEBUG(
              "%",
              v->debugName(),
              " is now dead after ",
              node->output(0)->debugName())
          live_values_use_chain.erase(v);
        }
      }
    }
  };

  for (const auto* node : graph->nodes()) {
    for (const auto* v : node->outputs()) {
      if (!value_group.isAlwaysAlive(v)) {
        add_live_value_fn(v);
      }
    }

    remove_dead_values(node);
  }
  GRAPH_DEBUG("LivenessMap: ", dumpLivenessMap(liveness_map));

  for (const auto& v : live_values_use_chain) {
    TORCH_CHECK(
        value_group.isAlwaysAlive(v.first),
        v.first->debugName(),
        "is not in the value_group.isAlwaysAlive group");
  }

  auto insert_all_pairs_in_liveness_map =
      [&](at::ArrayRef<const Value*> values) {
        for (size_t i = 0; !values.empty() && i < values.size() - 1; ++i) {
          auto value_it = liveness_map.find(values[i]);
          if (value_it == liveness_map.end()) {
            continue;
          }
          for (size_t j = i + 1; j < values.size(); ++j) {
            auto value2_it = liveness_map.find(values[j]);
            if (value2_it != liveness_map.end()) {
              value_it->second.insert(values[j]);
              value2_it->second.insert(values[i]);
            }
          }
        }
      };

  for (const auto* node : graph->nodes()) {
    auto inputs = node->inputs();
    auto outputs = node->outputs();
    for (const auto* input : inputs) {
      for (const auto* output : outputs) {
        auto input_it = liveness_map.find(input);
        if (input_it == liveness_map.end()) {
          continue;
        }
        auto output_it = liveness_map.find(output);
        if (output_it == liveness_map.end()) {
          continue;
        }
        input_it->second.insert(output);
        output_it->second.insert(input);
      }
    }

    // All inputs should be alive at the same time.
    insert_all_pairs_in_liveness_map(inputs);

    // All outputs should be alive at the same time.
    insert_all_pairs_in_liveness_map(outputs);
  };

  return liveness_map;
};

// Collect the set of Values that are candidates for memory planning:
//   - Values that are used in in-place operators (i.e., _out variants), and
//   - excluding those that are either inputs or outputs of
//     non in-place operators
//
// Returns
//   first: Values that are candidates for memory planning
//   second: A deterministc order of all values
std::pair<std::vector<const Value*>, std::vector<const Value*>>
GetMemoryPlanningCandidates(
    const std::shared_ptr<torch::jit::Graph>& graph,
    const FastMap<Node*, bool>& node_has_out_variant) {
  // for determinism
  FastSet<const Value*> seen_values;
  std::vector<const Value*> all_values;
  FastSet<const Value*> can_reuse;
  // values used by unsupported ops (as either inputs or outputs)
  // these need to be removed from "can_reuse" after analyzing all nodes
  FastSet<const Value*> cannot_reuse;
  for (auto* n : graph->nodes()) {
    bool can_reuse_inputs_outputs =
        canReuseInputsOutputs(n, node_has_out_variant);
    for (const auto* v : n->inputs()) {
      if (!seen_values.count(v)) {
        all_values.emplace_back(v);
        seen_values.insert(v);
      }
      if (can_reuse_inputs_outputs) {
        can_reuse.insert(v);
      } else {
        cannot_reuse.insert(v);
      }
    }
    for (const auto* v : n->outputs()) {
      all_values.emplace_back(v);
      seen_values.insert(v);
      if (can_reuse_inputs_outputs) {
        can_reuse.insert(v);
      } else {
        cannot_reuse.insert(v);
      }
    }
  }
  for (const auto* v : cannot_reuse) {
    can_reuse.erase(v);
  }
  // find a deterministic order
  std::vector<const Value*> optimizable;
  for (const auto* v : all_values) {
    if (can_reuse.count(v)) {
      optimizable.emplace_back(v);
      can_reuse.erase(v);
    }
  }
  return std::make_pair(optimizable, all_values);
}

// Equipped with a liveness map we can allocate memory to
// ivalues, reusing memory along the way. However, we are
// constrained by the set of optimizable_values
// (inputs/outputs of out variants). Inputs/outputs of view ops
// can't be reused.
//
// Algorithm:
// # clusters of values sharing the same memory
// # are called "value_to_same_storage_values" in the implementation
// # inserting into a cluster denotes sharing memory.
//
// clusters = {}
// for all v in optimzable_values:
//   for all cluster in clusters: # can we insert into cluster?
//     for all live_v in live_during(v):
//        if cluster.contains(live_v):
//          skip to next custer
//     cluster.add(v)
//     skip to next v
//   if no cluster found:
//     clusters.add(cluster{v})
//
//
// NB: This is a deterministic implementation, which makes it easier to tune
// and debug.
FastMap<const Value*, std::vector<const Value*>> GenerateSameStorageValues(
    const LivenessMap& alive_during,
    const ValueGroup& value_group,
    const std::pair<std::vector<const Value*>, std::vector<const Value*>>&
        optimizable,
    AliasDb& db) {
  const auto& optimizable_values = optimizable.first;
  const auto& all_values = optimizable.second;

  // map Value* to a set Value* that can share the same storage with it
  FastMap<const Value*, std::vector<const Value*>> same_storage_values;

  // make new_v and old_v map to the same storage (i.e., add to each other's
  // same_storage_values set)
  auto share_storage_fn = [&](const Value* new_v, const Value* old_v) {
    if (new_v == old_v) {
      return;
    }
    DCHECK(same_storage_values.count(old_v));
    FastSet<const Value*> seen;
    std::vector<const Value*> values;
    for (auto* v : same_storage_values.at(old_v)) {
      if (seen.count(v)) {
        continue;
      }
      seen.insert(v);
      values.emplace_back(v);
    }
    for (auto* v : same_storage_values.at(new_v)) {
      if (seen.count(v)) {
        continue;
      }
      seen.insert(v);
      values.emplace_back(v);
    }
    for (const auto* v : values) {
      same_storage_values[v] = values;
    }
  };

  // initialize with known same_storage_values (aliasing values)
  for (const auto* v : all_values) {
    if (!same_storage_values.count(v)) {
      same_storage_values[v] = {v};
    }
    // NOTE: if we had AliasDb::mustAlias, we could do the following:
    // // skip always alive values (alias inputs/outputs/weights)
    // if (value_group.isAlwaysAlive(v)) {
    //   continue;
    // }
    // for (const auto& p : same_storage_values) {
    //   if (db.mustAlias(p.first, v)) {
    //     share_storage_fn(v, p.first);
    //   }
    // }
    // It also wouldn't matter because ops always create new Tensor
    // objects as aliases; there is no point in trying to reuse their
    // storage.
  }

  // to preserve determinism
  std::vector<const Value*> seen;

  auto compute_liveset_fn = [&alive_during, &same_storage_values](
                                FastSet<const Value*>& live, const Value* v) {
    for (const auto* sv : same_storage_values.at(v)) {
      const auto& l = alive_during.count(sv) ? alive_during.at(sv)
                                             : FastSet<const Value*>{};
      live.insert(l.begin(), l.end());
    }
  };

  // check if same_storage_values[s] intersects with live
  auto intersect_fn = [&same_storage_values](
                          FastSet<const Value*>& live, const Value* s) {
    bool intersect = false;
    for (const auto* v : same_storage_values.at(s)) {
      if (live.count(v)) {
        intersect = true;
        break;
      }
    }
    return intersect;
  };

  for (const auto* v : optimizable_values) {
    if (value_group.isAlwaysAlive(v)) {
      continue;
    }
    // get values that are live during the lifetime of v
    FastSet<const Value*> live;
    compute_liveset_fn(live, v);
    for (const auto* s : seen) {
      // if live(same_storage_values[v]) and same_storage_values[s]
      // do not overlap, then s and v can share the same storage
      if (!intersect_fn(live, s) && !value_group.isAlwaysAlive(s)) {
        share_storage_fn(v, s);
        // since s is added to same_storage_values[v], live needs
        // to be recomputed, so bail out here
        break;
      }
    }
    seen.emplace_back(v);
  }

  GRAPH_DEBUG(
      "same_storage_values: ",
      dumpMapFromValuesToListsOrSetsOfOtherValues(same_storage_values));

  return same_storage_values;
}

void PrepareGraphForStaticModule(
    std::shared_ptr<torch::jit::Graph> graph,
    const StaticModuleOptions& opts) {
  TORCH_CHECK(canEnableStaticRuntime(graph));
  OptimizeGraph(graph, opts);
}

std::pair<std::shared_ptr<Graph>, c10::optional<Module>> PrepareForStaticModule(
    const torch::jit::Module& m,
    bool is_frozen,
    const StaticModuleOptions& opts) {
  VLOG(1) << "StaticModuleOptions: cleanup_activations "
          << opts.cleanup_activations << ", enable_out_variant "
          << opts.enable_out_variant << ", optimize_memory "
          << opts.optimize_memory << ", manage_output_tensors "
          << opts.manage_output_tensors;

  Module module = m.copy();
  if (!is_frozen) {
    module.eval();
    module = freeze_module(module);
  }

  Method method = module.get_method("forward");
  auto graph = module.get_method("forward").graph();

  PrepareGraphForStaticModule(graph, opts);

  return std::make_pair(graph, module);
}

std::pair<std::shared_ptr<Graph>, c10::optional<Module>> PrepareForStaticModule(
    std::shared_ptr<torch::jit::Graph> graph,
    const StaticModuleOptions& opts) {
  PrepareGraphForStaticModule(graph, opts);
  return std::make_pair(graph, c10::nullopt);
}

} // namespace

void ValueGroup::init(
    const std::shared_ptr<torch::jit::Graph>& graph,
    AliasDb& db) {
  external_aliases_.clear();
  output_aliases_.clear();
  // Build `input_or_constant_aliases` as we look through nodes forwardly from
  // the graph's inputs and add aliases of the inputs being created by the
  // nodes.
  external_aliases_.insert(graph->inputs().begin(), graph->inputs().end());
  for (const auto* node : graph->nodes()) {
    if (node->kind() == prim::Constant) {
      for (const auto* output : node->outputs()) {
        external_aliases_.insert(output);
      }
    }
  }
  for (const auto* node : graph->nodes()) {
    if (node->kind() == prim::Constant) {
      // Constants are already in `input_or_constant_aliases`.
      continue;
    }
    for (const auto* v : node->outputs()) {
      if (mayContainAlias(db, {v}, external_aliases_)) {
        external_aliases_.insert(v);
      }
    }
  }

  // Build `output_aliases` as we look through nodes reversely so that we can
  // start from the output values, and follow the flows backwardly from there.
  output_aliases_.insert(graph->outputs().begin(), graph->outputs().end());
  for (const auto* node : graph->nodes().reverse()) {
    if (node->kind() == prim::Constant) {
      // Constants cannot create any aliases.
      continue;
    }
    for (const auto* v : node->outputs()) {
      // Add values that can aliase input/constant values. Note some output
      // aliases may end up in this category via collection objects (e.g.,
      // Tuple).
      if (mayContainAlias(db, {v}, external_aliases_)) {
        external_aliases_.insert(v);
        continue;
      }
      if (mayContainAlias(db, {v}, output_aliases_)) {
        output_aliases_.insert(v);
      }
    }
  }
}

namespace {

bool containTensorsOnly(at::ArrayRef<Value*> values) {
  // return true only if all outputs are tensors
  return std::all_of(values.begin(), values.end(), [](const Value* value) {
    return value->type()->castRaw<TensorType>() != nullptr;
  });
}

bool mayContainAlias(const Value* v1, const Value* v2, const AliasDb& db) {
  // AliasDb is not const-correct here, so we have to const_cast
  // NOLINTNEXTLINE(cppcoreguidelines-pro-type-const-cast)
  return db.mayContainAlias(const_cast<Value*>(v1), const_cast<Value*>(v2));
}

bool isPureFunction(const Node* node) {
  auto* schema = node->maybeSchema();
  return schema &&
      schema->aliasAnalysis() == c10::AliasAnalysisKind::PURE_FUNCTION;
}

} // namespace

ManagedTensorRanges::ManagedTensorRanges(
    const std::shared_ptr<Graph>& graph,
    const FastSet<const Value*>& managed_tensor_values) {
  AliasDb alias_db(graph);
  const std::vector<Node*> nodes(graph->nodes().begin(), graph->nodes().end());
  const FastSet<const Value*> graph_inputs(
      graph->inputs().begin(), graph->inputs().end());

  auto isUntrackedValue = [&alias_db, &graph_inputs](const Value* value) {
    return !alias_db.isMutableType(value) ||
        graph_inputs.find(value) != graph_inputs.end();
  };

  const auto num_nodes = nodes.size();
  for (const auto i : c10::irange(num_nodes)) {
    auto* node = nodes[i];
    for (auto* input : node->inputs()) {
      auto* lifetime = getLifetime(input);
      if (!lifetime) {
        DCHECK(isUntrackedValue(input));
        continue;
      }
      DCHECK(lifetime->end <= i);
      lifetime->end = i;
    }
    for (auto* output : node->outputs()) {
      if (!alias_db.isMutableType(output)) {
        continue;
      }
      value_lifetimes_.emplace(output, Lifetime(i, i));
    }
  }
  for (auto* graph_output : graph->outputs()) {
    auto* lifetime = getLifetime(graph_output);
    if (!lifetime) {
      DCHECK(isUntrackedValue(graph_output));
      continue;
    }
    lifetime->end = num_nodes;
  }

  // Handle aliases. Aliases may extend a Value*'s lifetime. If a node
  // has an input and output that may alias each other, set the input's
  // lifetime end to max(input.lifetime_end, output.lifetime_end). Iterate
  // backwards to handle chains of aliases.
  for (const auto* node : graph->nodes().reverse()) {
    if (isPureFunction(node)) {
      // If the node is a pure function, it doesn't create any aliases,
      // so we can safely skip it.
      continue;
    }

    auto inputs = collectValuesWithTrackedLifetimes(node->inputs());
    auto outputs = collectValuesWithTrackedLifetimes(node->outputs());
    for (auto* input : inputs) {
      auto* input_lifetime = getLifetime(input);
      DCHECK(input_lifetime != nullptr);
      for (auto* output : outputs) {
        if (mayContainAlias(input, output, alias_db)) {
          auto* output_lifetime = getLifetime(output);
          DCHECK(output_lifetime != nullptr);
          input_lifetime->end =
              std::max(output_lifetime->end, input_lifetime->end);
        }
      }
    }
  }
  for (auto* managed_tensor : managed_tensor_values) {
    auto* lifetime = getLifetime(managed_tensor);
    DCHECK(lifetime && lifetime->end <= num_nodes);
    // NOLINTNEXTLINE(cppcoreguidelines-init-variables)
    Node* freeing_node;
    if (lifetime->end == num_nodes) {
      freeing_node = graph->return_node();
    } else {
      freeing_node = nodes[lifetime->end];
    }
    node_to_newly_free_tensors_[freeing_node].emplace_back(managed_tensor);
  }
}

bool ManagedTensorRanges::isUnusedValue(const Value* value) const {
  auto* lifetime = getLifetime(value);
  return lifetime && lifetime->start == lifetime->end;
}

bool ManagedTensorRanges::nodeFreesManagedTensors(Node* node) const {
  auto it = node_to_newly_free_tensors_.find(node);
  return it != node_to_newly_free_tensors_.end() && !it->second.empty();
}

const std::vector<const Value*>& ManagedTensorRanges::availableTensorsAfterNode(
    Node* node) const {
  return node_to_newly_free_tensors_.at(node);
}

bool ManagedTensorRanges::lifetimesOverlap(const Value* v1, const Value* v2)
    const {
  const auto* v1_lifetime = getLifetime(v1);
  const auto* v2_lifetime = getLifetime(v2);
  if (!v1_lifetime || !v2_lifetime) {
    return false;
  }

  if (v1_lifetime->start < v2_lifetime->start) {
    return v1_lifetime->end >= v2_lifetime->start;
  }
  return v2_lifetime->end >= v1_lifetime->start;
}

const ManagedTensorRanges::Lifetime* ManagedTensorRanges::getLifetime(
    const Value* value) const {
  auto it = value_lifetimes_.find(value);
  if (it != value_lifetimes_.end()) {
    return &it->second;
  }
  return nullptr;
}

ManagedTensorRanges::Lifetime* ManagedTensorRanges::getLifetime(
    const Value* value) {
  // const_cast is safe here, this is just a way to avoid code duplication
  // between the const/non-const versions of getLifetime.

  // NOLINTNEXTLINE(cppcoreguidelines-pro-type-const-cast)
  const auto* const_this = const_cast<const ManagedTensorRanges*>(this);

  // NOLINTNEXTLINE(cppcoreguidelines-pro-type-const-cast)
  return const_cast<ManagedTensorRanges::Lifetime*>(
      const_this->getLifetime(value));
}

std::vector<const Value*> ManagedTensorRanges::
    collectValuesWithTrackedLifetimes(at::ArrayRef<const Value*> values) {
  std::vector<const Value*> mutable_values;
  mutable_values.reserve(values.size());
  std::copy_if(
      values.begin(),
      values.end(),
      std::back_inserter(mutable_values),
      [this](const Value* value) { return getLifetime(value) != nullptr; });
  return mutable_values;
}

StaticModule::StaticModule(
    std::shared_ptr<torch::jit::Graph> g,
    const StaticModuleOptions& opts)
    : StaticModule(PrepareForStaticModule(g->copy(), opts), opts) {}

StaticModule::StaticModule(
    const torch::jit::Module& m,
    bool is_frozen,
    const StaticModuleOptions& opts)
    : StaticModule(PrepareForStaticModule(m, is_frozen, opts), opts) {}

StaticModule::StaticModule(
    std::pair<std::shared_ptr<torch::jit::Graph>, c10::optional<Module>>
        graph_and_module,
    const StaticModuleOptions& opts)
    : opts_(opts),
      graph_(std::move(graph_and_module.first)),
      module_(std::move(graph_and_module.second)),
      num_inputs_(graph_->inputs().size()) {
  // check opt flags
  if (opts.manage_output_tensors) {
    TORCH_CHECK(
        opts_.enable_out_variant,
        "When manage_output_tensors is true, enable_out_variant must be set to true");
  }
  if (opts_.optimize_memory) {
    TORCH_CHECK(
        opts_.enable_out_variant,
        "When optimize_memory is true, enable_out_variant must be set to true");
  }

  // handle schema
  if (module_.has_value()) {
    Method method = module_->get_method("forward");
    schema_ = method.function().getSchema();
    const auto num_schema_args = schema_->arguments().size();
    DCHECK(num_schema_args > 0);
    if (removeSelfFromGraphInput(graph_)) {
      module_ = c10::nullopt;
      num_inputs_ = num_schema_args - 1;
    }
  }

  // map Value* to its SSA definition IR
  FastMap<Value*, DefInfo> value_to_ssa_def;

  // N inputs map to the first N entries in storage
  for (const auto i : c10::irange(graph_->inputs().size())) {
    Value* input = graph_->inputs()[i];
    value_to_ssa_def[input] = std::make_pair(INPUT_VALUE, i);
  }

  // NB: before optimizing the order of execution, ensure that the
  // memory optimization pass (LivenessMap) is
  // aware of the new order!

  {
    size_t nodes_size = 0, constants_size = 0;
    for (Node* node : graph_->nodes()) {
      ++(node->kind() == prim::Constant ? constants_size : nodes_size);
    }

    constants_.reserve(constants_size);
    functions_.reserve(nodes_size);
    nodes_.reserve(nodes_size);
  }

  // Create ProcessedFunction instances first to freeze their addresses to pass
  // to ProcessedNode.
  AliasDb alias_db(
      graph_, /*isFrozen=*/false, /*enablePreciseTupleContainerAnalysis=*/true);
  GRAPH_DEBUG("AliasDb: ", alias_db.toString());

  // Construct constant and function nodes
  for (Node* node : graph_->nodes()) {
    if (node->kind() == prim::Constant) {
      auto* v = node->output();
      TORCH_CHECK(v->type()->kind() != FunctionType::Kind);
      // construct SSA definition for constant nodes
      value_to_ssa_def[v] = std::make_pair(CONSTANT_VALUE, constants_.size());
      constants_.emplace_back(toIValue(v).value());
      continue;
    }

    // see [Check and correct bad schema alias info at runtime]
    bool check_outputs_for_overlap =
        !alias_db.mayContainAlias(node->inputs(), node->outputs()) &&
        containTensorsOnly(node->outputs());
    // new ProcessedFunction
    functions_.emplace_back(
        node, opts.enable_out_variant, check_outputs_for_overlap);
  }

  // construct SSA definition for non-constant nodes
  int node_idx = 0;
  FastMap<Node*, bool> node_has_out_variant;

  const auto inputs_index_offset = 0;
  const auto constants_index_offset = inputs_index_offset + num_inputs();
  const auto values_index_offset = constants_index_offset + constants().size();

  // Map node_idx to index offset in values_. Can't reserve space
  // because we don't know how many non-constant nodes there are yet.
  std::vector<uint32_t> node_output_idx_map;
  uint32_t node_outputs_seen_so_far = 0;
  for (Node* node : graph_->nodes()) {
    if (node->kind() == prim::Constant) {
      continue;
    }
    // Assign memory for the outputs
    const auto outputs_offset_for_node =
        node_outputs_seen_so_far + values_index_offset;
    TORCH_CHECK(
        outputs_offset_for_node < (1 << 16),
        "outputs offset in values table",
        outputs_offset_for_node,
        " would overflow 2-byte index storage");
    node_output_idx_map.push_back(outputs_offset_for_node);
    node_outputs_seen_so_far += node->outputs().size();
  }

  for (Node* node : graph_->nodes()) {
    if (node->kind() == prim::Constant) {
      continue;
    }
    ProcessedNodeInputs input_indices(node->inputs().size());
    std::vector<DefInfo> input_ssa_defs;
    for (const auto input_idx : c10::irange(node->inputs().size())) {
      Value* const input = node->inputs()[input_idx];
      int inner_node_idx = 0;
      int out_idx = 0;
      std::tie(inner_node_idx, out_idx) = value_to_ssa_def.at(input);
      unsigned int input_ivalue_idx = 0;
      if (inner_node_idx == StaticModule::INPUT_VALUE) {
        input_ivalue_idx = out_idx + inputs_index_offset;
      } else if (inner_node_idx == StaticModule::CONSTANT_VALUE) {
        input_ivalue_idx = out_idx + constants_index_offset;
      } else {
        DCHECK_GE(inner_node_idx, 0);
        const auto global_value_idx =
            node_output_idx_map[inner_node_idx] + out_idx;
        if (inner_node_idx < node_output_idx_map.size() - 1) {
          DCHECK_LT(global_value_idx, node_output_idx_map[inner_node_idx + 1]);
        } else {
          DCHECK_LT(
              global_value_idx,
              constants_index_offset + node_outputs_seen_so_far);
        }
        input_ivalue_idx = global_value_idx;
      }
      TORCH_CHECK(
          input_ivalue_idx < (1 << 16),
          "input index in values table ",
          input_ivalue_idx,
          " would overflow 2-byte index storage");
      input_indices[input_idx] = input_ivalue_idx;
    }

    ProcessedFunction* fn = &functions_[node_idx];
    // create a new ProcessedNode
    // see [Check and correct bad schema alias info at runtime]
    bool check_outputs_for_overlap =
        !alias_db.mayContainAlias(node->inputs(), node->outputs()) &&
        containTensorsOnly(node->outputs());
    nodes_.emplace_back(
        node, fn, std::move(input_indices), node_output_idx_map[node_idx]);

    node_has_out_variant.emplace(node, nodes_.back().has_out_variant());
    for (const auto i : c10::irange(node->outputs().size())) {
      value_to_ssa_def[node->outputs()[i]] = std::make_pair(node_idx, i);
    }
    node_idx++;
  }
  for (auto& pnode : nodes_) {
    if (pnode.num_outputs() == 1 &&
        isOptimizableContainerType(pnode.node(), node_has_out_variant)) {
      node_is_optimizable_container_type_.emplace(pnode.node());
    }
  }
  output_indices_.reserve(graph_->outputs().size());
  for (auto output : graph_->outputs()) {
    int node_idx = 0;
    int out_idx = 0;
    std::tie(node_idx, out_idx) = value_to_ssa_def[output];
    uint32_t output_index = 0;
    if (node_idx == StaticModule::INPUT_VALUE) {
      output_index = out_idx + inputs_index_offset;
    } else if (node_idx == StaticModule::CONSTANT_VALUE) {
      output_index = constants_index_offset + out_idx;
    } else {
      output_index = nodes_[node_idx].output_ivalue_index(out_idx);
    }
    TORCH_CHECK(
        output_index < (1 << 16),
        "output index ",
        output_index,
        " would overflow 2-byte index storage");
    output_indices_.emplace_back(output_index);
  }

  // Prepare for memory planning
  value_group_.init(graph_, alias_db);
  GRAPH_DEBUG(value_group_.toString());

  if (opts_.optimize_memory) {
    auto lm = GetLivenessMap(graph_, value_group_, alias_db);
    auto values = GetMemoryPlanningCandidates(graph_, node_has_out_variant);
    value_to_same_storage_values_ =
        GenerateSameStorageValues(lm, value_group_, values, alias_db);
  }

  prepareForMemoryPlanner();
}

void StaticModule::prepareForMemoryPlanner() {
  if (!opts_.enable_out_variant) {
    return;
  }

  // Never manage graph outputs so that we can do std::move(output_ivalue).
  // This does not affect performance if the graph returns a collection object.
  FastSet<const Value*> graph_output_values(
      graph_->outputs().begin(), graph_->outputs().end());

  // collect register indices of outputs of ops with out variant
  for (ProcessedNode& pnode : nodes_) {
    if (!pnode.has_out_variant()) {
      continue;
    }
    auto outputs = pnode.node()->outputs();
    for (const auto i : c10::irange(outputs.size())) {
      const Value* out_v = outputs[i];
      // Types are stored in the underlying TorchScript IR
      bool is_tensor_type = out_v->type()->castRaw<TensorType>();
      if (opts_.manage_output_tensors && is_tensor_type &&
          graph_output_values.find(out_v) == graph_output_values.end() &&
          value_group_.isOutputAlias(out_v)) {
        managed_output_tensor_values_.insert(out_v);
        continue;
      }
      if (value_group_.isAlwaysAlive(out_v)) {
        continue;
      }
      if (is_tensor_type) {
        managed_tensor_values_.insert(out_v);
      } else if (is_optimizable_container_type(pnode.node())) {
        // We "leak" certain container types because their allocations
        // take a long time
        leaked_values_.insert(out_v);
      }
    }
  }

  for (const Value* output : graph_->outputs()) {
    managed_tensor_values_.erase(output);
  }
  GRAPH_DEBUG("managed_tensor_values: ", dumpValueSet(managed_tensor_values_));
  GRAPH_DEBUG(
      "managed_output_tensor_values_: ",
      dumpValueSet(managed_output_tensor_values_));
}

const StaticModuleOptions& StaticModule::opts() const {
  return opts_;
}

size_t StaticModule::num_outputs() const {
  return graph_->outputs().size();
}

size_t StaticModule::num_inputs() const {
  return num_inputs_;
}

StaticRuntime& StaticModule::runtime() {
  if (!cached_runtime_) {
    cached_runtime_ = std::make_unique<StaticRuntime>(*this);
  }
  return *cached_runtime_;
}

Node* StaticModule::findNodeWithKindForTesting(const std::string& kind) const {
  for (auto& pnode : nodes()) {
    if (pnode.node()->kind().toQualString() == kind) {
      return pnode.node();
    }
  }
  return nullptr;
}

c10::IValue StaticModule::operator()(
    const std::vector<c10::IValue>& args,
    const KeywordArgs& kwargs) {
  return runtime()(args, kwargs);
}

c10::IValue StaticModule::operator()(
    std::vector<c10::IValue>&& args,
    const KeywordArgs& kwargs) {
  return runtime()(std::move(args), kwargs);
}

StaticRuntime::StaticRuntime(const StaticModule& sm)
    : static_module_(sm),
      manage_output_tensors_enabled_(sm.opts().manage_output_tensors),
      nodes_(sm.nodes()) {
  const auto total_num_node_outputs = std::accumulate(
      nodes_.begin(),
      nodes_.end(),
      0,
      [](uint32_t sum, const ProcessedNode& pnode) {
        return sum + pnode.num_outputs();
      });
  values_.resize(
      sm.num_inputs() + sm.constants().size() + total_num_node_outputs);
  const auto inputs_index_offset = 0;
  const auto constants_index_offset = inputs_index_offset + sm.num_inputs();
  const auto constants_begin_it = values_.begin() + constants_index_offset;
  const auto constants_end_it = constants_begin_it + sm.constants().size();
  std::copy(sm.constants().begin(), sm.constants().end(), constants_begin_it);

  for (const auto idx : c10::irange(sm.nodes().size())) {
    auto& n = nodes_[idx];
    n.set_values(values_.data());
  }

  // TODO: can we convert outputs_ to store indices?
  for (auto index : sm.output_indices()) {
    outputs_.emplace_back(&values_[index]);
  }
}

StaticRuntime::~StaticRuntime() = default;

<<<<<<< HEAD
void StaticRuntime::set_arg(const size_t idx, std::vector<IValue>&& args) {
  const bool first_input_is_self = static_module_.first_input_is_self();
  DCHECK(idx < args.size());
  Input(idx + first_input_is_self) = std::move(args[idx]);
}
=======
void StaticRuntime::set_inputs(
    const std::vector<IValue>& args,
    const KeywordArgs& kwargs) {
  if (!kwargs.empty()) {
    // This is not ideal
    TORCH_CHECK(
        static_module_.schema(),
        "Schema is not available. Consider creating the Static Runtime "
        "with StaticModule(const torch::jit::Module& m) instead.");
    std::vector<c10::IValue> stack;
    stack.reserve(static_module_.num_inputs());
    if (static_module_.first_input_is_self()) {
      stack.emplace_back(static_module_.module()._ivalue());
    }
    stack.insert(stack.end(), args.begin(), args.end());
>>>>>>> 4c374849

void StaticRuntime::set_arg(const size_t idx, const std::vector<IValue>& args) {
  const bool first_input_is_self = static_module_.first_input_is_self();
  DCHECK(idx < args.size());
  Input(idx + first_input_is_self) = args[idx];
}

void StaticRuntime::set_arg(const size_t idx, const IValue& arg) {
  const bool first_input_is_self = static_module_.first_input_is_self();
  Input(idx + first_input_is_self) = arg;
}

namespace {
void check_type(const Argument& schema_arg, const IValue& arg) {
  // Fast path for most common case
  if (arg.isTensor() && schema_arg.type()->castRaw<TensorType>()) {
    return;
  }
  TORCH_CHECK(arg.type()->isSubtypeOf(schema_arg.type()));
}
} // namespace

template <typename IValueList>
void StaticRuntime::set_inputs(
<<<<<<< HEAD
    IValueList&& args,
    const std::unordered_map<std::string, c10::IValue>& kwargs) {
  const bool first_input_is_self = static_module_.first_input_is_self();
  const auto total_num_inputs =
      args.size() + kwargs.size() + first_input_is_self;
  TORCH_CHECK(total_num_inputs == static_module_.num_inputs());

  const auto& schema = static_module_.schema();
  if (first_input_is_self) {
    Input(0) = static_module_.module()._ivalue();
  }

  if (C10_UNLIKELY(!schema)) {
=======
    std::vector<IValue>&& args,
    const KeywordArgs& kwargs) {
  if (!kwargs.empty()) {
    // This is not ideal
>>>>>>> 4c374849
    TORCH_CHECK(
        kwargs.empty(),
        "Schema is not available, but StaticRuntime got kwargs. "
        "Consider creating the Static Runtime instance "
        "with StaticModule(const torch::jit::Module& m) instead.");
    for (size_t i = 0; i < args.size(); ++i) {
      set_arg(i, std::forward<IValueList>(args));
    }
    return;
  }

  const auto& schema_args = schema->arguments();
  size_t consumed_kwargs = 0;
  DCHECK(schema_args.size() > 0);

  for (size_t i = 0; i < schema_args.size() - 1; ++i) {
    // Start at 1 since the schema always contains `self`.
    const auto& schema_arg = schema_args[i + 1];

    if (i < args.size()) {
      check_type(schema_arg, args[i]);
      set_arg(i, std::forward<IValueList>(args));
      continue;
    }

    auto it = kwargs.find(schema_arg.name());
    if (it != kwargs.end()) {
      check_type(schema_arg, it->second);
      set_arg(i, it->second);
      ++consumed_kwargs;
      continue;
    }

    auto maybe_default_val = schema_arg.default_value();
    if (maybe_default_val) {
      set_arg(i, *maybe_default_val);
      continue;
    }

    TORCH_CHECK(
        false, "Static runtime is missing required kwarg ", schema_arg.name());
  }
  TORCH_CHECK(
      consumed_kwargs == kwargs.size() &&
      args.size() + consumed_kwargs == schema_args.size() - 1);
}

void StaticRuntime::create_memory_planner() {
  if (!planner_) {
    planner_ = std::make_unique<MemoryPlanner>(
        this,
        static_module_.values_share_same_storage(),
        static_module_.value_group(),
        static_module_.managed_tensor_values(),
        static_module_.managed_output_tensor_values(),
        static_module_.leaked_values(),
        static_module_.opts().enable_out_variant,
        manage_output_tensors_enabled_);
  }
}

c10::IValue StaticRuntime::move_outputs_to_tuple(uint32_t num_outputs) {
#ifndef NDEBUG
  for (const auto i : c10::irange(num_outputs)) {
    // The exact output tensor should never be managed.
    DCHECK(!isManagedOutputTensor(*outputs_[i]));
  }
#endif
  switch (num_outputs) {
    case 1:
      return c10::ivalue::Tuple::create(std::move(*outputs_[0]));
    case 2:
      return c10::ivalue::Tuple::create(
          std::move(*outputs_[0]), std::move(*outputs_[1]));
    case 3:
      return c10::ivalue::Tuple::create(
          std::move(*outputs_[0]),
          std::move(*outputs_[1]),
          std::move(*outputs_[2]));
    default: {
      std::vector<c10::IValue> outputs;
      outputs.reserve(num_outputs);
      for (const auto i : c10::irange(num_outputs)) {
        // use move here. Otherwise, clean up outputs_[i] explicitly
        outputs.emplace_back(std::move(*outputs_[i]));
      }
      return c10::ivalue::Tuple::create(std::move(outputs));
    }
  }
}

/// [Check and correct bad schema alias info at runtime]
/// Static runtime relies on the operator schema's alias info to be correct for
/// memory planning. Because it's hard to enforce the alias info to be correct,
/// we need to do runtime detection for accidental aliases that do not comply
/// with the schema. Only aliases of managed tensors are problematic. To avoid
/// runtime crashes, we can add runtime detection and force the op to comply
/// with its schema by cloning the alias. Because all managed tensors' data_ptrs
/// are part of the internal buffer that the MemoryPlanner allocates, we can
/// check aliases by checking the memory overlap with this internal buffer. But
/// a tensor's storage can be resized during inferenceso we need another way to
/// handle the resized case.
///
/// There are two ways for incorrect schema to break memory planning. Let's look
/// at two examples:
///
/// Example 1:
/// @code
///   def forward(x):
///     a = x + x
///     b = bad_op(a)  # b ends up aliasing a incorrectly
///     return (b)
/// @endcode
/// bad_op: its schema says it returns a new Tensor, but it actually returns an
/// alias. In this case, the memory planner would recognize `a` as a managed
/// tensor and clean up its memory before returning `b`. But `b` is actually an
/// alias of `a`, when `a`'s data_ptr get reset, `b`'s data_ptr gets reset too.
///
/// Example 2:
/// @code
///   def forward(x):
///     a = x + x
///     a2 = bad_op(a) # a2 ends up alias a incorrectly
///     b = a + a
///     c = b * b # c shares storage with a
///     d = c + 2 # d shares storage with b
///     e = a2 * a2
///     return (d, e)
/// @endcode
/// With the memory reuse algorithm, `c` could end up sharing storage with `a`,
/// but because of bad_op, `a2` now aliases `a`. `c` overwrites `a` and
/// therefore `a2`, leading to the wrong results. We solve this problem with two
/// steps. Note this doesn't happen with the current memory reuse algorithm
/// because of the way it's implemented. Things could change with a different
/// implementation.
///
/// Step 1, annotate the ProcessedNodes with a flag `check_memory_overlap_` set
/// to true if its outputs do not alias its inputs as indicated by the AliasDb
/// and all of its outputs are Tensors. Then at runtime, we check that the
/// nodes' output tensors do not overlap with the internal buffer that the
/// MemoryPlanner allocates. For latency concerns, we only run this check for
/// fallback ops. The schemas of native ops and out variants are vetted and
/// enforced with static runtime unit tests. For the first iteration, we do a
/// full memory overlap check with
/// ProcessedNode::verify_and_correct_memory_overlap() because the internal
/// buffer doesn't exist yet.
///
/// Step 2, if a managed tensor gets resized during inference, it gets a new
/// data_ptr which is not from the buffer. We can tackle this corner case by
/// delaying the deallocation of the managed tensors to after the outputs are no
/// longer used (essentially merging the internal/output buffers into one).
/// Before the merging is implemented, we add another flag `overlap_detected_`
/// to flag any node with overlap detected in Step 1 and do a full memory
/// overlap check if the fast check (by checking memory overlap with internal
/// buffer) fails. There is still a corner case that fails with the added flag.
/// If a resize is triggered at the same time as the op creating an alias at the
/// same time, the current checks would fail to detect the alias.
///
/// There is another case of failure that step 2 can prevent. With
/// StaticModule::opts().cleanup_activations = false, the returned Static
/// Runtime instance in the instance pool can be re-entered while an unintended
/// output tensor's alias is still being used by the client (in the
/// multi-threaded setting). This can only be prevented by delaying the
/// deallocation and returning the Static Runtime instance after the client is
/// done with the outputs.

void StaticRuntime::verify_and_correct_memory_overlap(ProcessedNode& n) {
  // The slow check can be removed once the internal/output buffers are merged
  if (C10_UNLIKELY(n.check_outputs_for_memory_overlap())) {
    if (C10_UNLIKELY(!planner_ && static_module_.opts().cleanup_activations)) {
      // slow check, for first iter only with cleanup_activations = true
      n.verify_and_correct_memory_overlap();
    } else if (planner_) {
      bool overlap_detected_with_fast_check = false;
      for (size_t i = 0; i < n.outputs().size(); i++) {
        at::Tensor& t = n.Output(i).toTensor();
        if (planner_->overlapWithInternalBuffer(t.data_ptr())) {
          DLOG(INFO) << "Detected alias for node: " << PrintNode(n.node());
          n.Output(i) = at::native::clone(t, c10::nullopt);
          // set flag if overlap detected
          overlap_detected_with_fast_check = true;
          n.set_outputs_memory_overlap_detected();
        }
      }
      if (n.outputs_memory_overlap_detected() &&
          !overlap_detected_with_fast_check) {
        // slow check. Only run when the fast check fails.
        n.verify_and_correct_memory_overlap();
      }
    }
  }
}

template <typename IValueList>
c10::IValue StaticRuntime::run_impl(
    IValueList&& args,
    const KeywordArgs& kwargs) {
  // We assume inference workloads, so we do not need
  // autograd. Enabling this is a significant win on dispatcher
  // overhead because it saves a round of dispatch for at least some
  // functions, such as resize_ and resize_as_.
  c10::InferenceMode mode;

  if (planner_) {
    DCHECK(!manage_output_tensors_enabled_ || checkOutputTensorMemoryLeaks());
    planner_->allocate();
  }

  set_inputs(std::forward<IValueList>(args), kwargs);

  // NB: before optimizing the order of execution, ensure that the
  // memory optimization pass (LivenessMap) is
  // aware of the new order!
  for (auto& n : nodes_) {
    // LOG(INFO) << "Running node: " << PrintNode(n.node());
    n.run();
    // Check for incorrect schema alias info.
    verify_and_correct_memory_overlap(n);
  }

  if (static_module_.opts().cleanup_activations) {
    // MemoryPlanner is created after the first invocation of `run()`. This is
    // done intentionally because MemoryPlanner uses `Tensor` sizes of the
    // previous `run()` for memory planning of subsequent runs
    create_memory_planner();
    planner_->deallocate();
    // clean up owning refs of input tensors
    clean_up_input_ivalues();
  }

  // no need to keep references of outputs in static runtime anymore
  if (static_module_.num_outputs() > 1) {
    return move_outputs_to_tuple(static_module_.num_outputs());
  }
#ifndef NDEBUG
  check_for_memory_leak(false);
#endif
  // The exact output tensor should never be managed.
  DCHECK(!isManagedOutputTensor(*outputs_[0]));
  // use move here. Otherwise, clean up outputs_[0] explicitly
  return std::move(*outputs_[0]);
}

template <typename IValueList>
c10::IValue StaticRuntime::run_impl_record_functions(
    IValueList&& args,
    const KeywordArgs& kwargs) {
  bool pre_sampled = false;
  if (C10_UNLIKELY(at::shouldRunRecordFunction(&pre_sampled))) {
    at::RecordFunction guard(
        at::RecordScope::TORCHSCRIPT_FUNCTION, pre_sampled);
    if (guard.isActive()) {
      if (guard.needsInputs()) {
        guard.before("forward", &args);
      } else {
        guard.before("forward");
      }
    }
    return run_impl(std::forward<IValueList>(args), kwargs);
  }
  return run_impl(std::forward<IValueList>(args), kwargs);
}

c10::IValue StaticRuntime::operator()(
    const std::vector<c10::IValue>& args,
    const KeywordArgs& kwargs) {
#ifdef PYTORCH_DISABLE_NET_PROFILING
  return run_impl(args, kwargs);
#else
  return run_impl_record_functions(args, kwargs);
#endif
}

c10::IValue StaticRuntime::operator()(
    std::vector<c10::IValue>&& args,
    const KeywordArgs& kwargs) {
#ifdef PYTORCH_DISABLE_NET_PROFILING
  return run_impl(std::move(args), kwargs);
#else
  return run_impl_record_functions(std::move(args), kwargs);
#endif
}

namespace {

std::string generate_latency_json(const std::string& label, double millis) {
#ifdef FBCODE_CAFFE2
  folly::dynamic json = folly::dynamic::object();
  json["type"] = label;
  json["metric"] = "latency";
  json["unit"] = "ms";
  json["value"] = millis;
  return "PyTorchObserver " + folly::toJson(json);
#else
  return "";
#endif
}

} // namespace

void StaticRuntime::benchmark(
    const std::vector<std::vector<c10::IValue>>& args_list,
    const std::vector<KeywordArgs>& kwargs_list,
    const int warmup_runs,
    const int main_runs,
    bool print_per_node_time,
    bool generate_ai_pep_output) {
  TORCH_CHECK(
      kwargs_list.size() == 0 || args_list.size() == kwargs_list.size());
  std::cout << "Input size: " << args_list.size() << std::endl;
  if (args_list.size() == 0) {
    return;
  }
  float time_per_iter =
      benchmark_model(args_list, kwargs_list, warmup_runs, main_runs);
  std::cout << "Static runtime ms per iter: " << time_per_iter
            << ". Iters per second: " << 1000.0 / time_per_iter << std::endl;

  IndividualMetrics results =
      benchmark_individual_ops(args_list, kwargs_list, warmup_runs, main_runs);

  if (print_per_node_time) {
    for (const auto i : c10::irange(nodes_.size())) {
      const Node* node = nodes_[i].node();
      std::cout << "Node #" << i << ": " << results.time_per_node[i]
                << " ms/iter, ";
      node->print(std::cout, 0, nullptr, false);
    }
  }

  std::vector<std::pair<std::string, double>> time_per_node_type_vec{
      results.time_per_node_type.begin(), results.time_per_node_type.end()};
  std::sort(
      time_per_node_type_vec.begin(),
      time_per_node_type_vec.end(),
      [](auto& left, auto& right) { return left.second > right.second; });

  std::cout << "Time per node type:" << std::endl;
  for (const auto& p : time_per_node_type_vec) {
    const std::string& kind = p.first;
    const double ms = p.second;
    std::cout << std::setw(15) << ms << " ms. " << std::setw(10)
              << results.percent_per_node_type[kind] << "%. " << kind << " ("
              << results.instances_per_node_type[kind] << " nodes";
    if (results.out_nodes.count(kind)) {
      std::cout << ", out variant)" << std::endl;
    } else if (results.native_nodes.count(kind)) {
      std::cout << ", native)" << std::endl;
    } else {
      std::cout << ")" << std::endl;
    }

    if (generate_ai_pep_output) {
      LOG(INFO) << generate_latency_json(kind, ms);
    }
  }
  if (generate_ai_pep_output) {
    LOG(INFO) << generate_latency_json(
        "static_runtime_first_iter", results.first_iter_time);
  }
  std::cout << std::setw(15) << results.total_time << " ms. in Total"
            << std::endl;
  std::cout << "StaticRuntime setup time: " << results.setup_time << " ms"
            << std::endl;
  std::cout << "Memory allocation time: " << results.memory_alloc_time
            << " ms\n";
  std::cout << "Memory deallocation time: " << results.memory_dealloc_time
            << " ms" << std::endl;
  std::cout << "Outputs deallocation time: " << results.output_dealloc_time
            << " ms" << std::endl;
  std::cout << "First iter time: " << results.first_iter_time << " ms"
            << std::endl;
  std::cout << "Number of operators: " << nodes_.size() << std::endl;

  if (planner_) {
    std::cout << "Total number of managed tensors: "
              << planner_->total_num_managed_tensors() << std::endl;
    std::cout << "Total number of managed output tensors: "
              << planner_->total_num_managed_output_tensors() << std::endl;
    std::cout << "Total number of unmanaged values: "
              << planner_->total_num_unmanaged() << std::endl;
    std::cout << "Number of unmanaged values requiring cleanup: "
              << planner_->num_unmanaged_non_scalars() << std::endl;
    std::cout << "Number of unmanaged values not requiring cleanup: "
              << planner_->num_unmanaged_scalars() << std::endl;
    std::cout << "Total memory managed: " << planner_->total_managed()
              << " bytes" << std::endl;
    if (static_module_.opts().optimize_memory) {
      std::cout << "Total number of reused tensors: "
                << planner_->total_reused_tensors() << std::endl;
    }
    std::cout << "Total number of 'out' variant nodes/total number of nodes: "
              << results.out_nodes_count << "/" << results.total_nodes_count
              << " ("
              << 100.0 * (results.out_nodes_count) /
            static_cast<float>(results.total_nodes_count)
              << "%)" << std::endl;
  }
  check_for_memory_leak();

#ifndef NDEBUG
  KeywordArgs empty_kwargs;
  display_nodes(
      args_list[0], kwargs_list.size() > 0 ? kwargs_list[0] : empty_kwargs);
#endif
}

float StaticRuntime::benchmark_model(
    const std::vector<std::vector<c10::IValue>>& args_list,
    const std::vector<KeywordArgs>& kwargs_list,
    const int warmup_runs,
    const int main_runs) {
  TORCH_CHECK(warmup_runs >= 0 && main_runs >= 1);
  TORCH_CHECK(
      kwargs_list.size() == 0 || args_list.size() == kwargs_list.size());

  const bool is_kwargs_empty = kwargs_list.size() == 0;
  const KeywordArgs empty_kwargs;
  for (const auto i : c10::irange(warmup_runs)) {
    (void)i; // Suppress unused variable warning
    for (const auto j : c10::irange(args_list.size())) {
      operator()(args_list[j], is_kwargs_empty ? empty_kwargs : kwargs_list[j]);
      if (manage_output_tensors_enabled_) {
        deallocateOutputTensors();
      }
    }
  }
  caffe2::Timer timer;
  for (const auto i : c10::irange(main_runs)) {
    (void)i; // Suppress unused variable warning
    for (const auto j : c10::irange(args_list.size())) {
      operator()(args_list[j], is_kwargs_empty ? empty_kwargs : kwargs_list[j]);
      if (manage_output_tensors_enabled_) {
        deallocateOutputTensors();
      }
    }
  }
  float millis = timer.MilliSeconds();
  return millis / (static_cast<float>(main_runs) * args_list.size());
}

bool display_ivalue(const IValue& iv) {
  if (iv.isTensor()) {
    std::cout << "Tensor " << iv.toTensor().toString() << " {";
    for (const auto i : c10::irange(iv.toTensor().sizes().size())) {
      std::cout << iv.toTensor().sizes()[i];
      if (iv.toTensor().sizes().size() > i + 1) {
        std::cout << ", ";
      }
    }
    std::cout << "}\n";
    return true;
  } else if (iv.isTensorList()) {
    std::cout << "TensorList {" << iv.toTensorList().size() << "}\n";
    return true;
  } else if (iv.isGenericDict()) {
    std::cout << "Dict {" << iv.toGenericDict().size() << "}\n";
    return true;
  } else if (iv.isTuple()) {
    std::cout << "Tuple {" << iv.toTupleRef().elements().size() << "}\n";
    return true;
  } else if (iv.isInt()) {
    std::cout << "int {" << iv.toInt() << "}\n";
    return true;
  } else if (iv.isBool()) {
    std::cout << "bool {" << iv.toBool() << "}\n";
    return true;
  } else if (iv.isDouble()) {
    std::cout << "double {" << iv.toDouble() << "}\n";
    return true;
  }
  return false;
}

void display_pnode_info(const ProcessedNode& pnode) {
  pnode.node()->print(std::cout, 0, nullptr, false);
  for (const auto i : c10::irange(pnode.num_inputs())) {
    std::cout << "\ti" << i << ": ";
    if (!display_ivalue(pnode.Input(i))) {
      std::cout << *(pnode.node()->inputs()[i]->type()) << '\n';
    }
  }
  const auto outputs = pnode.outputs();
  for (const auto i : c10::irange(outputs.size())) {
    std::cout << "\to" << i << ": ";
    if (!display_ivalue(outputs[i])) {
      std::cout << *(pnode.node()->outputs()[i]->type()) << '\n';
    }
  }
}

void StaticRuntime::display_nodes(
    const std::vector<c10::IValue>& args,
    const KeywordArgs& kwargs) {
  c10::InferenceMode mode;
  if (planner_) {
    planner_->allocate();
  }
  set_inputs(args, kwargs);

  for (auto& node : nodes_) {
    node.run();
    display_pnode_info(node);
  }

  if (static_module_.opts().cleanup_activations) {
    // MemoryPlanner is created after the first invocation of `run()`. This is
    // done intentionally because MemoryPlanner uses `Tensor` sizes of the
    // previous `run()` for memory planning of subsequent runs
    create_memory_planner();
    planner_->deallocate();
    // clean up owning refs of input tensors
    clean_up_input_ivalues();
  }
}

StaticRuntime::IndividualMetrics StaticRuntime::benchmark_individual_ops(
    const std::vector<std::vector<c10::IValue>>& args_list,
    const std::vector<KeywordArgs>& kwargs_list,
    const int warmup_runs,
    const int main_runs) {
  TORCH_CHECK(
      kwargs_list.size() == 0 || args_list.size() == kwargs_list.size());
  TORCH_CHECK(warmup_runs >= 1 && main_runs >= 1);
  if (args_list.size() == 0) {
    return {};
  }

  const bool is_kwargs_empty = kwargs_list.size() == 0;
  const KeywordArgs empty_kwargs;
  bool manage_output_tensors = static_module_.opts().manage_output_tensors;
  // See comment on above use of InferenceMode for
  // explanation.
  c10::InferenceMode mode;

  IndividualMetrics results;
  results.time_per_node.resize(nodes_.size(), 0);

  // setup time
  caffe2::Timer timer;

  set_inputs(args_list[0], is_kwargs_empty ? empty_kwargs : kwargs_list[0]);

  results.setup_time = timer.MilliSeconds();

  // The first iteration profiles each node's output Tensors' sizes and
  // initializes the memory planner with the profile information. Folllowing
  // iterations just use the already established memory planning.
  timer.Start();
  operator()(args_list[0], is_kwargs_empty ? empty_kwargs : kwargs_list[0]);
  if (manage_output_tensors) {
    deallocateOutputTensors();
  }
  results.first_iter_time = timer.MilliSeconds();

  // warmup runs
  for (const auto i : c10::irange(warmup_runs - 1)) {
    (void)i; // Suppress unused variable warning
    for (const auto j : c10::irange(args_list.size())) {
      operator()(args_list[j], is_kwargs_empty ? empty_kwargs : kwargs_list[j]);
      if (manage_output_tensors) {
        deallocateOutputTensors();
      }
    }
  }

  // main runs
  for (const auto i : c10::irange(main_runs)) {
    (void)i; // Suppress unused variable warning

    for (const auto j : c10::irange(args_list.size())) {
      set_inputs(args_list[j], is_kwargs_empty ? empty_kwargs : kwargs_list[j]);

      timer.Start();
      if (planner_) {
        planner_->allocate();
      }
      float millis = timer.MilliSeconds();
      results.memory_alloc_time += millis;

      for (const auto k : c10::irange(nodes_.size())) {
        timer.Start();
        nodes_[k].run();
        millis = timer.MilliSeconds();
        results.time_per_node[k] += millis;
      }
      timer.Start();
      if (static_module_.opts().cleanup_activations) {
        create_memory_planner();
        planner_->deallocate();
        // clean up owning refs of input tensors
        clean_up_input_ivalues();
      }
      if (manage_output_tensors) {
        deallocateOutputTensors();
      }
      millis = timer.MilliSeconds();
      results.memory_dealloc_time += millis;

      timer.Start();
      // no need to keep references of outputs in static runtime anymore
      c10::IValue output;
      if (static_module_.num_outputs() > 1) {
        output = move_outputs_to_tuple(static_module_.num_outputs());
      }

#ifndef NDEBUG
      check_for_memory_leak(false);
#endif

      // use move here. Otherwise, clean up outputs_[0] explicitly
      output = std::move(*outputs_[0]);
      // release outputs explicitly to measure the time it takes
      output = IValue();
      millis = timer.MilliSeconds();
      results.output_dealloc_time += millis;
    }
  }

  // post processing
  const float num_total_iters =
      (static_cast<float>(main_runs) * args_list.size());
  for (const auto i : c10::irange(nodes_.size())) {
    const Node* node = nodes_[i].node();
    std::string kind = std::string(node->kind().toQualString());
    results.time_per_node[i] /= num_total_iters;
    results.time_per_node_type[kind] += results.time_per_node[i];
    results.instances_per_node_type[kind]++;
    if (nodes_[i].has_out_variant()) {
      results.out_nodes.insert(kind);
      results.out_nodes_count++;
    } else if (nodes_[i].has_native()) {
      results.native_nodes.insert(kind);
    }
    results.total_time += results.time_per_node[i];
  }
  results.total_nodes_count = nodes_.size();
  results.memory_alloc_time /= num_total_iters;
  results.memory_dealloc_time /= num_total_iters;
  results.output_dealloc_time /= num_total_iters;
  for (const auto& p : results.time_per_node_type) {
    const std::string& kind = p.first;
    results.percent_per_node_type[kind] = p.second / results.total_time * 100;
  }
  return results;
}

void StaticRuntime::check_for_memory_leak(bool output_returned) {
  if (!static_module_.opts().cleanup_activations) {
    return;
  }

  // check for inputs
  for (const auto i : c10::irange(static_module_.num_inputs())) {
    TORCH_CHECK(values_[i].isNone(), "Input ", i, " was not cleaned up");
  }
  FastSet<const IValue*> output_ivalues(outputs_.begin(), outputs_.end());
  for (const auto n : c10::irange(nodes_.size())) {
    auto& pnode = nodes_[n];
    for (const auto i : c10::irange(pnode.num_outputs())) {
      const IValue* ival = &pnode.Output(i);
      const Value* val = pnode.node()->output(i);
      if (planner_ && isManagedOutputTensorValue(val)) {
        // `ival` contains a managed output tensor that the runtime doesn't
        // reclaim at the end of an iteration, but the client does so
        // by explicitly calling `StaticRuntime::deallocateOutputTensors`.
        continue;
      }
      const std::string error_msg = "Output " + c10::to_string(i) + ", %" +
          val->debugName() + " of node " + c10::to_string(n) +
          " was not cleaned up";
      if (output_ivalues.count(ival) == 0) {
        // check for intermediates
        if (!ival->isNone()) {
          TORCH_CHECK(
              ival->isTensor() ||
                  static_module_.is_optimizable_container_type(pnode.node()) ||
                  doesNotHeapAllocateWhenStoredInIValue(*val->type()),
              error_msg);
          if (ival->isTensor()) {
            const auto& t = ival->toTensor();
            if (t.defined()) {
              auto* storage_impl = t.storage().unsafeGetStorageImpl();
              TORCH_CHECK(
                  storage_impl->data() == nullptr ||
                      (planner_ &&
                       planner_->isManagedStorageImpl(storage_impl)),
                  error_msg);
            }
          }
        }
      } else {
        // check for outputs
        if (output_returned) {
          TORCH_CHECK(ival->isNone(), error_msg);
        }
      }
    }
  }
  VLOG(1) << "Finished checking for memory leak";
}

void StaticRuntime::deallocateOutputTensors() {
  if (!static_module_.opts().manage_output_tensors) {
    TORCH_CHECK(
        !planner_ || planner_->numOutputBufferBytes() == 0,
        "manage_output_tensors is disabled, but output tensor buffer is not empty.");
    return;
  }
  if (planner_) {
    planner_->deallocateOutputTensors();
    DCHECK(checkOutputTensorMemoryLeaks());
  }
}

bool StaticRuntime::checkOutputTensorMemoryLeaks() {
  if (!static_module_.opts().manage_output_tensors || !planner_) {
    return true;
  }
  for (const auto n : c10::irange(nodes_.size())) {
    auto& pnode = nodes_[n];
    for (const auto i : c10::irange(pnode.num_outputs())) {
      const IValue* ival = &pnode.Output(i);
      const Value* val = pnode.node()->output(i);
      if (!isManagedOutputTensorValue(val)) {
        continue;
      }
      const auto& t = ival->toTensor();
      if (t.defined()) {
        auto* storage_impl = t.storage().unsafeGetStorageImpl();
        const std::string error_msg = "Output " + c10::to_string(i) + ", %" +
            val->debugName() + " of node " + c10::to_string(n) +
            " was not cleaned up";
        TORCH_CHECK(storage_impl->data() == nullptr, error_msg);
      }
    }
  }
  VLOG(1) << "Finished checking for memory leak from output tensors";
  return true;
}

bool StaticRuntime::isManagedOutputTensor(const IValue& ivalue) const {
  return planner_ && planner_->isManagedOutputTensor(ivalue);
}

bool StaticRuntime::isManagedOutputTensorValue(const Value* value) const {
  // It's possible that manage_output_tensors_ was disabled after initializing
  // managed_output_tensor_values, so we have to check that flag here.
  if (!planner_ || !manage_output_tensors_enabled_) {
    return false;
  }
  const auto& managed_outputs = static_module_.managed_output_tensor_values();
  return managed_outputs.find(value) != managed_outputs.end();
}

void StaticRuntime::disableManageOutputTensors() {
  if (!manage_output_tensors_enabled_) {
    return;
  }
  manage_output_tensors_enabled_ = false;
  if (!planner_) {
    return;
  }
  // Reset all IValues and destruct planner_ so that it can be reconstructed in
  // the next run.
  for (auto& n : nodes_) {
    for (const auto i : c10::irange(n.outputs().size())) {
      n.Output(i) = IValue();
    }
  }
  planner_.reset();
}

ProcessedFunction::ProcessedFunction(
    Node* node,
    bool enable_out_variant,
    bool check_memory_overlap)
    : check_memory_overlap_(check_memory_overlap) {
  if (enable_out_variant) {
    f_ = getOutOfPlaceOperation(node);
    if (f_) {
      kind_ = ProcessedFunction::Kind::kOutVariant;
      // do not check memory overlap for out variants
      check_memory_overlap_ = false;
      VLOG(1) << "Switch to out variant for node: " << PrintNode(node);
      return;
    }
  }
  {
    f_ = getNativeOperation(node);
    if (f_) {
      kind_ = ProcessedFunction::Kind::kNativeFunction;
#ifdef NDEBUG
      // skip this check in opt mode because these ops are better vetted
      check_memory_overlap_ = false;
#endif
      VLOG(1) << "Switch to native impl for node: " << PrintNode(node);
      return;
    }
  }
  {
    const Operator& op = node->getOperator();
    f_ = [node_op = op.getOperation(node)](ProcessedNode* pnode) mutable {
      std::vector<IValue> stack;
      Node* node = pnode->node();
      const size_t size = node->inputs().size();
      stack.reserve(size + (hasVarArgs(node) ? 1 : 0));
      for (const auto i : c10::irange(size)) {
        stack.emplace_back(pnode->Input(i));
      }
      // Need to store the number of inputs in stack for variadic ops.
      if (hasVarArgs(node)) {
        stack.emplace_back(static_cast<int>(size));
      }

      node_op(stack);

      DCHECK_EQ(stack.size(), node->outputs().size());
      for (const auto i : c10::irange(node->outputs().size())) {
        pnode->Output(i) = std::move(stack[i]);
      }
    };
    kind_ = ProcessedFunction::Kind::kInterpreterFallback;
    VLOG(1) << "Fallback interpreter for node: " << PrintNode(node);
  }
}

ProcessedNode::ProcessedNode(
    Node* node,
    ProcessedFunction* fn,
    ProcessedNodeInputs inputs,
    uint16_t outputs_offset)
    : node_(node),
      fn_(fn),
      inputs_(std::move(inputs)),
      outputs_offset_(outputs_offset)
#ifndef PYTORCH_DISABLE_PER_OP_PROFILING
      ,
      op_name_(node->kind().toQualString())
#endif
{
  TORCH_CHECK(
      node->outputs().size() < (1 << (sizeof(num_outputs_) * 8)),
      node->outputs().size(),
      " outputs to ProcessedNode ",
      node->kind().toQualString(),
      " is too many to use 2-byte indexing");
  num_outputs_ = node->outputs().size();
}

std::vector<IValue> ProcessedNode::inputs_ivalue_vec() const {
  std::vector<IValue> result;
  result.reserve(inputs_.size());
  for (const auto idx : c10::irange(num_inputs())) {
    result.emplace_back(Input(idx));
  }
  return result;
}

void ProcessedNode::run() {
#ifndef PYTORCH_DISABLE_PER_OP_PROFILING
  bool pre_sampled = false;
  if (C10_UNLIKELY(at::shouldRunRecordFunction(&pre_sampled))) {
    at::RecordFunction guard(at::RecordScope::FUNCTION, pre_sampled);
    if (guard.isActive()) {
      if (guard.needsInputs()) {
        guard.before(get_op_name(), inputs_ivalue_vec());
      } else {
        guard.before(get_op_name());
      }
    }
    fn_->f()(this);
  } else {
    fn_->f()(this);
  }
#else
  fn_->f()(this);
#endif
#ifndef NDEBUG
  if (FLAGS_static_runtime_disable_debug_memory_overlap_check) {
    // run check but do not enforce
    verify_no_memory_overlap();
  } else {
    DCHECK(verify_no_memory_overlap());
  }
#endif
}

static bool checkNoMemoryOverlap(const at::Tensor& a, const at::Tensor& b) {
  at::MemOverlapStatus status = at::get_overlap_status(a, b);
  if (status == at::MemOverlapStatus::FULL ||
      status == at::MemOverlapStatus::PARTIAL) {
    return false;
  }
  if (status == at::MemOverlapStatus::TOO_HARD) {
    VLOG(1) << "Detected TOO_HARD memory overlap status";
  }
  return true;
}

bool ProcessedNode::verify_no_memory_overlap(bool force_check) const {
  const static std::array<c10::Symbol, 3> special_case_ops = {
      fromQualString("prim::TypeCheck"),
      fromQualString("static_runtime::VarTupleUnpack"),
      fromQualString("static_runtime::dict_unpack")};
  if (!force_check &&
      std::find(
          begin(special_case_ops), end(special_case_ops), node()->kind()) !=
          end(special_case_ops)) {
    return true;
  }

  return verify_outputs_dont_overlap_each_other() &&
      verify_inputs_dont_overlap_outputs(force_check);
}

bool ProcessedNode::verify_outputs_dont_overlap_each_other() const {
  for (const auto i : c10::irange(num_outputs_)) {
    if (!Output(i).isTensor()) {
      continue;
    }
    const auto& out0_t = Output(i).toTensor();
    for (const auto j : c10::irange(i + 1, num_outputs_)) {
      if (!Output(j).isTensor()) {
        continue;
      }
      const auto& out1_t = Output(j).toTensor();
      if (!checkNoMemoryOverlap(out0_t, out1_t)) {
        LOG(INFO) << "Node output " << i << " overlaps with output " << j
                  << ", " << PrintNode(node_);
        return false;
      }
    }
  }
  return true;
}

bool ProcessedNode::verify_inputs_dont_overlap_outputs(bool force_check) const {
  auto schema = node()->maybeSchema();
  // skip memory overlap check for mutable or view ops with only one output
  bool skip_check = !schema ||
      ((schema->is_mutable() || !fn_->checkMemoryOverlap()) &&
       num_outputs_ == 1);
  if (!force_check && skip_check) {
    if (!schema) {
      VLOG(2) << "Detected that op schema is null";
      return true;
    }
    VLOG(2) << "schema->is_mutable: " << schema->is_mutable()
            << ", fn_->checkMemoryOverlap: " << fn_->checkMemoryOverlap()
            << ", num_outputs_: " << num_outputs_;
    return true;
  }

  for (const auto i : c10::irange(inputs_.size())) {
    const IValue* in = &Input(i);
    if (!in->isTensor()) {
      continue;
    }
    const auto& in_t = in->toTensor();
    for (const auto j : c10::irange(num_outputs_)) {
      const IValue& out = Output(j);
      if (!out.isTensor()) {
        continue;
      }
      const auto& out_t = out.toTensor();
      if (!checkNoMemoryOverlap(in_t, out_t)) {
        LOG(INFO) << "Node input " << i << " overlaps with output " << j << ", "
                  << PrintNode(node_);
        LOG(INFO) << *schema;
        return false;
      }
    }
  }
  return true;
}

void ProcessedNode::verify_and_correct_memory_overlap() {
  for (const auto i : c10::irange(inputs_.size())) {
    const IValue& in = Input(i);
    if (!in.isTensor()) {
      continue;
    }
    const auto& in_t = in.toTensor();
    for (const auto j : c10::irange(num_outputs_)) {
      const auto& out_t = Output(j).toTensor();
      if (!checkNoMemoryOverlap(in_t, out_t)) {
        DLOG(INFO) << "Detected alias for node: " << PrintNode(node());
        Output(i) = at::native::clone(out_t, c10::nullopt);
        set_outputs_memory_overlap_detected();
      }
    }
  }
}

} // namespace jit
} // namespace torch<|MERGE_RESOLUTION|>--- conflicted
+++ resolved
@@ -1141,7 +1141,8 @@
 StaticRuntime::StaticRuntime(const StaticModule& sm)
     : static_module_(sm),
       manage_output_tensors_enabled_(sm.opts().manage_output_tensors),
-      nodes_(sm.nodes()) {
+      nodes_(sm.nodes()),
+      first_input_is_self_(static_module_.first_input_is_self()) {
   const auto total_num_node_outputs = std::accumulate(
       nodes_.begin(),
       nodes_.end(),
@@ -1170,39 +1171,18 @@
 
 StaticRuntime::~StaticRuntime() = default;
 
-<<<<<<< HEAD
 void StaticRuntime::set_arg(const size_t idx, std::vector<IValue>&& args) {
-  const bool first_input_is_self = static_module_.first_input_is_self();
   DCHECK(idx < args.size());
-  Input(idx + first_input_is_self) = std::move(args[idx]);
-}
-=======
-void StaticRuntime::set_inputs(
-    const std::vector<IValue>& args,
-    const KeywordArgs& kwargs) {
-  if (!kwargs.empty()) {
-    // This is not ideal
-    TORCH_CHECK(
-        static_module_.schema(),
-        "Schema is not available. Consider creating the Static Runtime "
-        "with StaticModule(const torch::jit::Module& m) instead.");
-    std::vector<c10::IValue> stack;
-    stack.reserve(static_module_.num_inputs());
-    if (static_module_.first_input_is_self()) {
-      stack.emplace_back(static_module_.module()._ivalue());
-    }
-    stack.insert(stack.end(), args.begin(), args.end());
->>>>>>> 4c374849
+  Input(idx + first_input_is_self_) = std::move(args[idx]);
+}
 
 void StaticRuntime::set_arg(const size_t idx, const std::vector<IValue>& args) {
-  const bool first_input_is_self = static_module_.first_input_is_self();
   DCHECK(idx < args.size());
-  Input(idx + first_input_is_self) = args[idx];
+  Input(idx + first_input_is_self_) = args[idx];
 }
 
 void StaticRuntime::set_arg(const size_t idx, const IValue& arg) {
-  const bool first_input_is_self = static_module_.first_input_is_self();
-  Input(idx + first_input_is_self) = arg;
+  Input(idx + first_input_is_self_) = arg;
 }
 
 namespace {
@@ -1217,26 +1197,18 @@
 
 template <typename IValueList>
 void StaticRuntime::set_inputs(
-<<<<<<< HEAD
     IValueList&& args,
     const std::unordered_map<std::string, c10::IValue>& kwargs) {
-  const bool first_input_is_self = static_module_.first_input_is_self();
   const auto total_num_inputs =
-      args.size() + kwargs.size() + first_input_is_self;
+      args.size() + kwargs.size() + first_input_is_self_;
   TORCH_CHECK(total_num_inputs == static_module_.num_inputs());
 
   const auto& schema = static_module_.schema();
-  if (first_input_is_self) {
+  if (first_input_is_self_) {
     Input(0) = static_module_.module()._ivalue();
   }
 
   if (C10_UNLIKELY(!schema)) {
-=======
-    std::vector<IValue>&& args,
-    const KeywordArgs& kwargs) {
-  if (!kwargs.empty()) {
-    // This is not ideal
->>>>>>> 4c374849
     TORCH_CHECK(
         kwargs.empty(),
         "Schema is not available, but StaticRuntime got kwargs. "
