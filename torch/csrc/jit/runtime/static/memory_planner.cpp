#include <torch/csrc/jit/runtime/static/memory_planner.h>

#include <ATen/Tensor.h>
#include <torch/csrc/jit/ir/alias_analysis.h>
#include <torch/csrc/jit/jit_log.h>
#include <torch/csrc/jit/runtime/static/impl.h>
#include <iterator>

namespace torch {
namespace jit {

namespace {

bool isUnmanagedSpecialCase(const ProcessedNode& pnode, size_t output_idx) {
  DCHECK(output_idx < pnode.outputs().size());
  static const auto to_maybe_copy_out_symbol =
      c10::Symbol::fromQualString("static_runtime::to_maybe_copy_out");
  // Heuristic and special case:
  // If to_maybe_copy_out did not actually do anything in the
  // first iteration, assume it will continue to not do anything
  // and avoid managing its output.
  return pnode.node()->kind() == to_maybe_copy_out_symbol &&
      pnode.Output(output_idx).isNone();
}

FastMap<const Value*, at::Tensor*> tensorValueToTensor(
    const std::vector<ProcessedNode>& nodes,
    const FastSet<const Value*>& managed_tensor_values) {
  FastMap<const Value*, at::Tensor*> tensor_value_to_tensor;
  for (auto& pnode : nodes) {
    auto* node = pnode.node();
    for (const auto output_idx : c10::irange(node->outputs().size())) {
      auto* output = node->output(output_idx);

      if (managed_tensor_values.find(output) == managed_tensor_values.end()) {
        continue;
      }

      auto& ival = pnode.Output(output_idx);

      // ival is allowed to be None in special cases, e.g. to_maybe_copy_out
      DCHECK(
          ival.isTensor() ||
          (ival.isNone() && isUnmanagedSpecialCase(pnode, output_idx)));

      if (ival.isTensor()) {
        tensor_value_to_tensor.emplace(
            output,
            // NOLINTNEXTLINE(cppcoreguidelines-pro-type-const-cast)
            const_cast<at::Tensor*>(&ival.toTensor()));
      }
    }
  }
  return tensor_value_to_tensor;
}

} // namespace

void assignStorageToManagedTensors(
    graph_node_list nodes,
    const ManagedTensorRanges& ranges,
    const FastMap<const Value*, at::Tensor*>& tensor_value_to_tensor,
    std::vector<StorageGroup>& managed_tensor_groups) {
  // This set maps each Value* to its assigned storage group.
  FastMap<const Value*, size_t> storage_group_mapping;
  // On each iteration, this vector stores the set of storage groups that
  // are available for re-use.
  std::vector<size_t> free_storage_groups;

  auto makeNewStorageGroup = [&](const Value* value) {
    const auto storage_group = managed_tensor_groups.size();
    storage_group_mapping.emplace(value, storage_group);
    auto* tensor_ptr = tensor_value_to_tensor.at(value);
    managed_tensor_groups.emplace_back(tensor_ptr);
  };

  auto assignToAvailableStorageGroup = [&](const Value* value) {
    DCHECK(!free_storage_groups.empty());
    const auto storage_group = free_storage_groups.back();
    DCHECK_LT(storage_group, managed_tensor_groups.size());
    storage_group_mapping.emplace(value, storage_group);
    auto* tensor_ptr = tensor_value_to_tensor.at(value);
    managed_tensor_groups[storage_group].addTensor(tensor_ptr);
    free_storage_groups.pop_back();
  };

  auto isManagedTensor = [&](const Value* value) {
    return tensor_value_to_tensor.find(value) != tensor_value_to_tensor.end();
  };

  for (auto* node : nodes) {
    // Assign storage groups to outputs
    for (const auto output_idx : c10::irange(node->outputs().size())) {
      Value* output = node->output(output_idx);
      if (!isManagedTensor(output)) {
        continue;
      }
      if (free_storage_groups.empty()) {
        makeNewStorageGroup(output);
        continue;
      }
      assignToAvailableStorageGroup(output);
    }

    // This node may be the last use of some managed tensors. If so, we
    // can mark the corresponding storage groups as free.
    if (ranges.nodeFreesManagedTensors(node)) {
      const auto& new_free_tensors =
          ranges.availableTensorValuesAfterNode(node);
      for (auto* tensor_value : new_free_tensors) {
        // We need to check this here to handle special cases like
        // to_maybe_copy_out. We don't know if the tensor value is managed until
        // after the first iter, but `ranges` is initialized at load time!
        if (!isManagedTensor(tensor_value)) {
          continue;
        }
        const auto storage_group = storage_group_mapping.at(tensor_value);
        free_storage_groups.push_back(storage_group);
      }
    }
  }
}

namespace {

bool setIncludes(const FastSet<const Value*>& set, const Value* v) {
  return set.find(v) != set.end();
}

void assignStorageToOutputTensors(
    StaticRuntime* runtime,
    const FastSet<const Value*>& managed_output_tensor_values,
    std::vector<std::pair<size_t, at::Tensor*>>& managed_output_tensors) {
  for (auto& pnode : runtime->nodes()) {
    for (const auto i : c10::irange(pnode.outputs().size())) {
      auto& ival = pnode.Output(i);
      const auto* val = pnode.node()->outputs()[i];
      if (!setIncludes(managed_output_tensor_values, val) ||
          isUnmanagedSpecialCase(pnode, i)) {
        continue;
      }
      TORCH_CHECK(ival.isTensor());
      at::Tensor* tensor = &ival.toTensor();
      managed_output_tensors.emplace_back(0, tensor);
    }
  }
}

} // namespace

MemoryPlanner::MemoryPlanner(
    StaticRuntime* runtime,
    const ValueGroup& value_group,
    const FastSet<const Value*>& managed_tensor_values,
    const FastSet<const Value*>& managed_output_tensor_values,
    const FastSet<const Value*>& leaked_values,
    const ManagedTensorRanges& ranges,
    bool enable_out_variant,
    bool manage_output_tensors,
    bool optimize_memory) {
  // collect unmanaged output ivalues
  FastSet<IValue*> unmanaged_ivalues;
  FastSet<IValue*> unmanaged_borrowed_ivalues;
  for (ProcessedNode& pnode : runtime->nodes()) {
    const auto borrows_outputs = borrowsOutputs(pnode.node()->kind());
    for (const auto i : c10::irange(pnode.outputs().size())) {
      const Value* out_v = pnode.node()->outputs()[i];
      const bool in_managed_sets = setIncludes(managed_tensor_values, out_v) ||
          // Manage output tensors might have been turned off, so we have to
          // check the flag here
          (manage_output_tensors &&
           setIncludes(managed_output_tensor_values, out_v)) ||
          setIncludes(leaked_values, out_v);

      if (in_managed_sets && !isUnmanagedSpecialCase(pnode, i)) {
        continue;
      }
<<<<<<< HEAD
      static const std::array<c10::Symbol, 3> symbols_with_borrowed_outputs = {
          c10::Symbol::fromQualString("static_runtime::select_tensor"),
          c10::Symbol::fromQualString("static_runtime::dict_unpack"),
          c10::Symbol::fromQualString("static_runtime::VarTupleUnpack")};
=======
>>>>>>> 648ebf4c
      if (doesNotHeapAllocateWhenStoredInIValue(*out_v->type())) {
        // Scalars do not need to be freed after each iteration.
        num_unmanaged_scalar_ivalues_++;
      } else if (borrows_outputs) {
        IValue& out = pnode.Output(i);
        unmanaged_borrowed_ivalues.insert(&out);
      } else {
        IValue& out = pnode.Output(i);
        unmanaged_ivalues.insert(&out);
      }
    }
  }
  for (IValue* output : runtime->outputs()) {
    auto it = unmanaged_borrowed_ivalues.find(output);
    if (it != unmanaged_borrowed_ivalues.end()) {
      borrowed_ivalues_needing_incref_.push_back(output);
      unmanaged_borrowed_ivalues.erase(it);
    } else {
      unmanaged_ivalues.erase(output);
    }
  }

  // copy to unmanaged_ivalues_
  unmanaged_ivalues_.reserve(unmanaged_ivalues.size());
  unmanaged_ivalues_.insert(
      unmanaged_ivalues_.begin(),
      unmanaged_ivalues.begin(),
      unmanaged_ivalues.end());
  unmanaged_borrowed_ivalues_.reserve(unmanaged_borrowed_ivalues.size());
  unmanaged_borrowed_ivalues_.insert(
      unmanaged_borrowed_ivalues_.begin(),
      unmanaged_borrowed_ivalues.begin(),
      unmanaged_borrowed_ivalues.end());

  if (enable_out_variant) {
    const auto tensor_value_to_tensor =
        tensorValueToTensor(runtime->nodes(), managed_tensor_values);
    if (optimize_memory) {
      ::torch::jit::assignStorageToManagedTensors(
          runtime->node_ptrs(),
          ranges,
          tensor_value_to_tensor,
          managed_tensors_);
    } else {
      for (auto& tensor : tensor_value_to_tensor) {
        managed_tensors_.emplace_back(tensor.second);
      }
    }
  }

  if (enable_out_variant && manage_output_tensors) {
    ::torch::jit::assignStorageToOutputTensors(
        runtime, managed_output_tensor_values, managed_output_tensors_);
  }

  num_managed_tensors_ = 0;
  for (const auto& ms : managed_tensors_) {
    num_managed_tensors_ += ms.numManagedTensors();
  }
}

// Don't change the size if it is already aligned, otherwise increase the size
// to make it aligned.
size_t MemoryPlanner::compute_aligned_tensor_size(size_t nbytes) {
  // Note: everything below is size_t
  return (nbytes + c10::gAlignment - 1) & (~(c10::gAlignment - 1));
}

at::DataPtr MemoryPlanner::allocate_buffer(size_t size) {
  at::Allocator* allocator = c10::GetCPUCachingAllocator();
  return allocator->allocate(size);
}

void MemoryPlanner::allocateManagedTensors() {
  if (managed_bytes_ == 0) {
    return;
  }
  DCHECK(!managed_tensor_storage_impls_.empty());
  buffer_ = allocate_buffer(managed_bytes_);

  size_t offset = 0;
  uint8_t* start = static_cast<uint8_t*>(buffer_.get());
  buffer_start_ = start;
  buffer_end_ = start + managed_bytes_;

  reused_tensors_ = 0;
  auto group_idx = 0;
  for (auto& ms : managed_tensor_storage_impls_) {
    auto tensor_size = ms.first;
    if (tensor_size == 0) {
      group_idx++;
      continue;
    }
    at::StorageImpl* storageImpl = &ms.second;
    DCHECK_LE(offset + tensor_size, managed_bytes_);
    void* src = static_cast<void*>(start + offset);

#ifndef NDEBUG
    DCHECK_EQ(tensor_size, managed_tensors_[group_idx].maxTensorSize());
    for (auto* tensor : managed_tensors_[group_idx].group()) {
      DCHECK_EQ(storageImpl, tensor->storage().unsafeGetStorageImpl());
    }
#endif
    DCHECK_NE(managed_tensors_[group_idx].numManagedTensors(), 0);
    reused_tensors_ += managed_tensors_[group_idx].numManagedTensors() - 1;
    storageImpl->set_data_ptr_noswap(
        at::DataPtr(src, src, nullptr, c10::Device(c10::DeviceType::CPU)));
    storageImpl->set_nbytes(tensor_size);

    offset += tensor_size;
    group_idx++;
  }
  DCHECK_EQ(offset, managed_bytes_);
}

void MemoryPlanner::allocateOutputTensors() {
  if (output_buffer_bytes_ == 0) {
    return;
  }
  TORCH_CHECK(
      !output_buffer_,
      "Previously allocated output_buffer_ was not deallocated properly.");
  output_buffer_ = allocate_buffer(output_buffer_bytes_);

  size_t offset = 0;
  uint8_t* start = static_cast<uint8_t*>(output_buffer_.get());

  for (const auto& ms : managed_output_tensors_) {
    auto tensor_size = ms.first;
    auto* tensor = ms.second;
    if (tensor_size == 0) {
      continue;
    }
    DCHECK_LE(offset + tensor_size, output_buffer_bytes_);
    void* src = static_cast<void*>(start + offset);
    // NOTE: Populating `ctx` enables clients to take the ownership of a
    // tensor managed by Static Runtime. Some clients use "move" semantics to
    // pass a Tensor object to another holding object (e.g., a thrift message)
    // to avoid `memcpy`.
    // `torch::distributed::detail::WireDumpOp::dumpTensorData is a concrete
    // example of doing this (See `torch::distributed::detail::hasDeleter`).
    // Since this output Tensor object is permanently owned by Static Runtime,
    // this ownership passing does *not* have an intended effect of keeping the
    // Tensor alive till the "owner" releases it: A premature call to
    // `StaticRuntime::deallocateOutputTensors` can destruct such a Tensor
    // object that a holding object believes to retain, causing it to read
    // corrupted values from an already destructed Tensor object. Therefore, a
    // client of receiving Static Runtime-managed Tensors needs to be very
    // careful to call `StaticRuntime::deallocateOutputTensors` after these
    // holding objects are gone.
    tensor->storage().set_data_ptr_noswap(
        at::DataPtr(src, /*ctx=*/src, nullptr, tensor->device()));
    tensor->storage().set_nbytes(tensor_size);
    offset += tensor_size;
  }
  DCHECK_EQ(offset, output_buffer_bytes_);
}

void MemoryPlanner::allocate() {
  // TODO: Improve this once D31357486 is landed.
  allocateManagedTensors();
  allocateOutputTensors();
}

void MemoryPlanner::deallocate() {
  managed_bytes_ = 0;
  // free memory used by outputs of ops in out variants
  // but keep the TensorImpl and StorageImpl around.

  // We don't have any guarantee that the model doesn't change the
  // Storage for managed tensors out from under us during execution,
  // so we have to check the Storages each time we deallocate.
  auto group_idx = 0;
  const bool first_time = managed_tensor_storage_impls_.empty();
  if (C10_UNLIKELY(first_time)) {
    managed_tensor_storage_impls_.reserve(managed_tensors_.size());
  }
  for (auto& ms : managed_tensors_) {
    const auto& tensors = ms.group();
    size_t max = ms.maxTensorSize();
    auto tensor_idx = 0;
    for (auto& tensor : tensors) {
      const auto& storage = tensor->storage();
      size_t current_size = compute_aligned_tensor_size(storage.nbytes());
      at::StorageImpl* tensorStorageImpl = storage.unsafeGetStorageImpl();
      if (C10_UNLIKELY(first_time)) {
        tensorStorageImpl->reset();

        DCHECK(
            managed_tensor_storage_impls_.size() == group_idx ||
            managed_tensor_storage_impls_.size() == group_idx + 1);
        if (managed_tensor_storage_impls_.size() == group_idx) {
          managed_tensor_storage_impls_.emplace_back(
              0, // will be set at end of outer loop
              std::move(*tensorStorageImpl));
        }
        at::StorageImpl* newImpl = &managed_tensor_storage_impls_.back().second;

        // We want to manage StorageImpls' lifetimes ourselves, but TensorImpl
        // expects to refcount them. unsafe_adapt_non_heap_allocated is our
        // escape hatch: it sets the reference count for the StorageImpl to an
        // impractically high value so that it will never get deallocated by
        // intrusive_ptr, leaving us free to manage its lifetime as we see fit.
        // (Note that allowing it to be deallocated by intrusive_ptr would be
        // UB, because that would entail deleting an object that wasn't
        // allocated with operator new.)
        //
        // For more information, see the doc comment for
        // intrusive_ptr::unsafe_adapt_non_heap_allocated.
        tensor->unsafeGetTensorImpl()->set_storage_keep_dtype(at::Storage(
            c10::intrusive_ptr<at::StorageImpl>::
                unsafe_adapt_non_heap_allocated(newImpl, tensors.size())));
      } else if (C10_UNLIKELY(
                     tensorStorageImpl !=
                     &managed_tensor_storage_impls_[group_idx].second)) {
        tensorStorageImpl->reset();

        // If somehow the tensor got different storage, put it back to
        // the shared impl for this group.
        tensor->unsafeGetTensorImpl()->set_storage_keep_dtype(at::Storage(
            c10::intrusive_ptr<at::StorageImpl>::
                unsafe_adapt_non_heap_allocated(
                    &managed_tensor_storage_impls_[group_idx].second,
                    tensors.size())));
      }
      DCHECK_EQ(
          tensor->storage().unsafeGetStorageImpl(),
          &managed_tensor_storage_impls_[group_idx].second);
      max = std::max(max, current_size);
    }
    // Static runtime does not know the size of tensors statically, so we use
    // the tensor size from the previous run to allocate tensors for the next
    // run (following C2 tradition), exploiting the fact that tensor storage
    // size does not have to match that of real tensor size. The following logic
    // records the tensor storage size for the next run.
    managed_tensor_storage_impls_[group_idx++].first = max;
    ms.setMaxTensorSize(max);
    managed_bytes_ += max;
  }

  DCHECK_EQ(managed_tensor_storage_impls_.size(), managed_tensors_.size());
  VLOG(1) << "managed_bytes: " << managed_bytes_;

  for (auto& iv : borrowed_ivalues_needing_incref_) {
    auto old = std::move(*iv);
    *iv = IValue(old);
    c10::MaybeOwnedTraits<c10::IValue>::destroyBorrow(old);
  }
  // for unmanaged ivalues (either tensor or non-tensor), we reset the *iv so
  // that the objects pointed to by *iv may be reclaimed by reference counting
  for (auto& iv : unmanaged_ivalues_) {
    *iv = IValue();
  }
  for (auto& iv : unmanaged_borrowed_ivalues_) {
    c10::MaybeOwnedTraits<c10::IValue>::destroyBorrow(*iv);
  }
  buffer_ = {};
}

void MemoryPlanner::deallocateOutputTensors() {
  size_t output_buffer_bytes = 0;
  for (auto& ms : managed_output_tensors_) {
    auto* tensor = ms.second;
    size_t current_size =
        compute_aligned_tensor_size(tensor->storage().nbytes());
    tensor->storage().unsafeGetStorageImpl()->reset();
    if (current_size > ms.first) {
      ms.first = current_size;
    }
    output_buffer_bytes += ms.first;
  }
  output_buffer_bytes_ = output_buffer_bytes;
  output_buffer_ = {};
}

} // namespace jit
} // namespace torch<|MERGE_RESOLUTION|>--- conflicted
+++ resolved
@@ -175,13 +175,6 @@
       if (in_managed_sets && !isUnmanagedSpecialCase(pnode, i)) {
         continue;
       }
-<<<<<<< HEAD
-      static const std::array<c10::Symbol, 3> symbols_with_borrowed_outputs = {
-          c10::Symbol::fromQualString("static_runtime::select_tensor"),
-          c10::Symbol::fromQualString("static_runtime::dict_unpack"),
-          c10::Symbol::fromQualString("static_runtime::VarTupleUnpack")};
-=======
->>>>>>> 648ebf4c
       if (doesNotHeapAllocateWhenStoredInIValue(*out_v->type())) {
         // Scalars do not need to be freed after each iteration.
         num_unmanaged_scalar_ivalues_++;
