--- conflicted
+++ resolved
@@ -2118,13 +2118,8 @@
           tp->sizes().concrete_sizes().value(),
           tp->strides().concrete_sizes().value(),
           node->get<c10::List<int64_t>>(attr::size).value().vec());
-<<<<<<< HEAD
-      node->output()->setType(tp->withSizesStrides(
-          std::get<0>(sizesAndStrides), std::get<1>(sizesAndStrides)));
-=======
       node->output()->setType(
           tp->withSizesStrides(sizesAndStrides.sizes, sizesAndStrides.strides));
->>>>>>> 078fadaa
       return true;
     } else if (
         node->matches(
