#include <torch/csrc/jit/passes/quantization.h>
#include <torch/csrc/jit/passes/subgraph_rewrite.h>

#include <torch/csrc/jit/ir.h>
#include <torch/csrc/jit/node_hashing.h>
#include <torch/csrc/jit/operator.h>

#include <stack>

namespace torch {
namespace jit {
namespace {
// QuantizerUtils
struct ParamInfo {
  Value* v;
  Use consumer;
  at::Tensor value;
};

bool nodeQuantizable(Node* n) {
  TORCH_INTERNAL_ASSERT(n != nullptr);
  // This is map for quantizable nodes. It will be expanded in future to
  // support more ops and patterns.
  static const OperatorSet quantnodeLookup = {
      "aten::conv2d(Tensor input, Tensor weight, Tensor? bias=None, int[2] \
stride=1, int[2] padding=0, int[2] dilation=1, int groups=1) -> Tensor",
      "aten::relu(Tensor self) -> Tensor",
      "aten::_convolution(Tensor input, Tensor weight, Tensor? bias, int[] \
stride, int[] padding, int[] dilation, bool transposed, int[] output_padding, \
int groups, bool benchmark, bool deterministic, bool cudnn_enabled) -> Tensor"};
  return quantnodeLookup.find(n) != nullptr;
}

Value* getScaleValue(Node* n) {
  if (n->kind().toQualString() != std::string("aten::_dequantize_linear")) {
    return nullptr;
  }
  TORCH_CHECK(n->inputs().size() == 4);
  // Fetch scale from the dequant node
  return n->inputs()[1];
}

Node* traverseToQuantNode(Node* dq) {
  TORCH_INTERNAL_ASSERT(dq != nullptr);
  TORCH_INTERNAL_ASSERT(dq->inputs().size() != 0);
  Node* intrepr = dq->inputs()[0]->node();
  TORCH_INTERNAL_ASSERT(intrepr != nullptr);
  TORCH_INTERNAL_ASSERT(intrepr->inputs().size() != 0);
  return intrepr->inputs()[0]->node();
}

struct ParamValue {
  Value* definition;
  IValue value;
};

static void gatherParams(
    const script::Module& module,
    Value* module_value,
    std::vector<ParamValue>& params) {
  for (const Use& u : module_value->uses()) {
    if (u.user->kind() != prim::GetAttr) {
      continue;
    }
    const std::string& field = u.user->s(attr::name);
    if (const auto& sub = module.find_module(field)) {
      gatherParams(*sub, u.user->output(), params);
    } else if (auto slot = module.find_parameter(field)) {
      params.emplace_back(ParamValue{u.user->output(), slot->value()});
    }
  }
}

std::vector<ParamInfo> getQuantizableParamsofName(
    script::Method& method,
    const std::string& param_name) {
  std::vector<ParamValue> params;
  gatherParams(method.owner(), method.graph()->inputs().at(0), params);
  std::vector<ParamInfo> params_to_insert_qdq;
  for(const ParamValue& pv : params) {
    if (!pv.definition->type()->isSubtypeOf(TensorType::get())) {
      continue;
    }
    for(const Use& u : pv.definition->uses()) {
      if (!nodeQuantizable(u.user) ||
          u.user->schema().arguments().at(u.offset).name() != param_name) {
        continue;
      }
      params_to_insert_qdq.emplace_back(
          ParamInfo{pv.definition, u, pv.value.toTensor().detach()});
    }
  }

  return params_to_insert_qdq;
}

std::vector<Value*> insertQuantParamNodes(
    Node* quant,
    const std::tuple<std::string, float, int>& qparam) {
  std::vector<Value*> qparam_vals;
  auto& scale = std::get<1>(qparam);
  auto& zero_point = std::get<2>(qparam);

  // All params inserted before quant node which is
  // beginning of the quant-dequant pattern
  WithInsertPoint ins(quant);
  Value* scale_v = quant->owningGraph()->insertConstant(scale);
  qparam_vals.emplace_back(scale_v);
  Value* zeropoint_v = quant->owningGraph()->insertConstant(zero_point);
  qparam_vals.emplace_back(zeropoint_v);
  return qparam_vals;
}

Value* insertScalarType(Node* ins_node, at::ScalarType t) {
  TORCH_INTERNAL_ASSERT(t != at::ScalarType::Undefined);
  WithInsertPoint ins(ins_node);
  // ScalarType inserted before ins_node node which is
  // beginning of the quant-dequant pattern
  Value* scalartype_v =
      ins_node->owningGraph()->insertConstant(IValue(static_cast<int>(t)));
  return scalartype_v;
}

// Create Quant Node
Node* createQuantNode(Value* v, Graph* g) {
  Node* quant = g->create(at::Symbol::fromQualString("aten::quantize_linear"));
  TORCH_INTERNAL_ASSERT(quant != nullptr, "Failed to create quant node");
  quant->output()->setDebugName(v->debugName() + ".quant");
  return quant;
}

// Create Dequant node
Node* createDeQuantNode(Value* v, Graph* g) {
  Node* dequant =
      g->create(at::Symbol::fromQualString("aten::_dequantize_linear"));
  TORCH_INTERNAL_ASSERT(dequant != nullptr, "Failed to create dequant node");
  dequant->output()->setDebugName(v->debugName() + ".dequant");
  return dequant;
}

// Create IntTensor Node
Node* createIntReprNode(Value* v, Graph* g) {
  Node* intrepr = g->create(at::Symbol::fromQualString("aten::int_repr"));
  TORCH_INTERNAL_ASSERT(intrepr != nullptr, "Failed to create inttensor node");
  intrepr->output()->setDebugName(v->debugName() + ".intrepr");
  return intrepr;
}

// Clone observer module and add it to the original module,
// and insert a call to observer forward function
Node* insertObserverForwardCall(Value* v, Graph* g,
                                script::Module module,
                                const script::Module& observer_module) {
  std::string observer_name = "observer_for_" + v->debugName();
  script::Module observer = observer_module.clone();
  module.register_module(observer_name, observer);
  // Get handle of observer module
  Node* observer_instance = g->create(c10::prim::GetAttr);
  // self.observer_for_v
  observer_instance->addInput(g->inputs()[0]);
  observer_instance->s_(c10::attr::name, observer_name);
  observer_instance->output()->setDebugName(observer_name);
  observer_instance->output()->setType(observer.type());
  observer_instance->insertAfter(v->node());

  // Create forward method call
  Node* call = g->create(c10::prim::CallMethod);
  TORCH_INTERNAL_ASSERT(call != nullptr, "Failed to create forward call node");
  call->s_(c10::attr::name, "forward");
  call->addInput(observer_instance->output());
  call->addInput(v);
  call->output()->setType(v->type());
  call->output()->setDebugName(v->debugName() + ".observed");
  call->insertAfter(observer_instance);
  return call;
}

// Insert Quant-Dequant node pattern for quantizable node outputs
Node* addQuantDeQuantNodesFor(
    Value* v,
    Node* insert_point,
    const std::tuple<std::string, float, int>& qparam,
    at::ScalarType t) {
  TORCH_INTERNAL_ASSERT(v != nullptr);
  WithCurrentScope scope_guard(
      *insert_point->owningGraph(), insert_point->scope());
  Node* quant = createQuantNode(v, insert_point->owningGraph());
  Node* intrepr = createIntReprNode(v, insert_point->owningGraph());
  Node* dequant = createDeQuantNode(v, insert_point->owningGraph());

  // Add quant-intrepr-dequant nodes and replace for all uses of Value
  quant->insertAfter(insert_point);
  intrepr->insertAfter(quant);
  dequant->insertAfter(intrepr);

  // Attach inputs to quantization pattern nodes
  quant->addInput(v);
  intrepr->addInput(quant->output());
  dequant->addInput(intrepr->output());
  // Insert qparam nodes
  auto qparam_values = insertQuantParamNodes(quant, qparam);
  for (Value* qparam_value : qparam_values) {
    quant->addInput(qparam_value);
    dequant->addInput(qparam_value);
  }
  // Add ScalarType Node for q-dq
  Value* scalartype_v = insertScalarType(quant, t);
  TORCH_INTERNAL_ASSERT(scalartype_v != nullptr);
  quant->addInput(scalartype_v);
  dequant->addInput(scalartype_v);
  return dequant;
}

template <typename... ArgT>
bool matchQParamDictKeytoObserver(
    Node* n,
    const std::unordered_map<std::string, std::tuple<ArgT...>>& qparam_dict,
    std::tuple<ArgT...>& qparam_value) {
  // Observer nodes have two inputs
  if (n->kind() != prim::PythonOp || n->inputs().size() != 2) {
    return false;
  }
  // For observer node, qparam dict key matches the
  // second input name for observer node
  Value* vname = n->inputs()[1];
  TORCH_INTERNAL_ASSERT(toIValue(vname).has_value());
  IValue valuekey = toIValue(vname).value();
  if (!valuekey.isString()) {
    return false;
  }
  auto it = qparam_dict.find(valuekey.toStringRef());
  if (it == qparam_dict.end()) {
    return false;
  }
  // Extract the qparam_dict value
  qparam_value = it->second;
  return true;
}

} // namespace

// PyBind APIs
void PropagateQuantInfo(std::shared_ptr<Graph>& graph) {
  throw std::runtime_error("Pass not implemented yet!");
}

static Node* addObserverFor(
    Value* v,
    Node* original_observer_node,
    Node* insert_point) {
  TORCH_INTERNAL_ASSERT(insert_point != nullptr);
  WithInsertPoint ins(insert_point);

  // We need to pass the value name to observer function - create a constant
  // holding this name.
  Value* vname = insert_point->owningGraph()->insertConstant(v->debugName());

  // Create a new observer node. We just need to clone the original one.
  Node* observerNode = insert_point->owningGraph()->createClone(
      &*original_observer_node, [&](Value* v) { return v; }, false);

  // Set the type and the name of the output of the new observer node. It will
  // be used instead of the original value v.
  Value* observedValue = observerNode->addOutput();
  observedValue->setType(v->type());
  observedValue->setDebugName(v->debugName() + ".observed");

  // Now we can add the inputs.
  observerNode->addInput(v);
  observerNode->addInput(vname);
  return observerNode;
}

static bool outputsNeedToBeObserved(Node* n) {
  return n->kind() != prim::Constant;
}

void InsertObserverNodes(
    const std::shared_ptr<Graph>& graph,
    Node* observer_node,
    size_t num_activation_inputs) {
  TORCH_CHECK(graph != nullptr);
  // num_activation_inputs is the number of activations or external data
  // excluding the parameters
  TORCH_CHECK(num_activation_inputs <= graph->inputs().size());
  // For storing all values that need to be instrumented with an observer call.
  std::vector<Value*> values_to_observe;

  // For traversing all blocks in the graph including subblocks.
  std::stack<Block*> blocks_to_visit;

  // Mark observer nodes for inputs so we dont add observers
  // for observers while traversing graph
  std::unordered_set<Node*> observer_for_input;

  // Add observer for external input nodes excluding parameters
  // These are treated as activation as they vary across batches
  // and need to be observed.

  // prim::Param nodes do not belong to the graph. Hence the Insert
  // point is the beginning of graph node. This also safe guards against
  // observing a potentially mutated value due to some in-place operation
  Node* insert_node = *graph->nodes().begin();
  for (size_t idx = 0; idx < num_activation_inputs; ++idx) {
    auto& v = graph->inputs()[idx];
    if (v->type()->isSubtypeOf(TensorType::get())) {
      Node* new_observer_node = addObserverFor(v, observer_node, insert_node);
      new_observer_node->insertBefore(insert_node);
      observer_for_input.emplace(new_observer_node);
    }
  }

  blocks_to_visit.push(graph->block());
  while (!blocks_to_visit.empty()) {
    Block* b = blocks_to_visit.top();
    blocks_to_visit.pop();
    for (Node* n : b->nodes()) {
      // Skip nodes that we don't need to observe, e.g. 'prim::Constant' or
      // observer nodes
      if (!outputsNeedToBeObserved(n) || observer_for_input.count(n) != 0) {
        continue;
      }

      // Record all outputs in the values_to_observe - we'll later add observers
      // for all values from it.
      for (Value* v : n->outputs()) {
        values_to_observe.push_back(v);
      }

      // Schedule subblocks (if any) for visiting.
      for (Block* subblock : n->blocks()) {
        blocks_to_visit.push(subblock);
      }
    }
  }

  // Actually add observer nodes.
  for (Value* v : values_to_observe) {
    if (v->type()->isSubtypeOf(TensorType::get())) {
      Node* clone_observer_node = addObserverFor(v, observer_node, v->node());
      clone_observer_node->insertAfter(v->node());
    }
  }
}

void InsertObserverNodes(
    const script::Module& moduleObj,
    const std::string& method_name,
    Node* observer_node) {
  script::Method method = moduleObj.get_method(method_name);
  InsertObserverNodes(method.graph(), observer_node, method.num_inputs());
}

void InsertObserverNodes(
    Function* function_var,
    Node* observer_node) {
  InsertObserverNodes(
      function_var->graph(), observer_node, function_var->num_inputs());
}

void InsertQuantDequantNodes(
    const std::shared_ptr<Graph>& graph,
    const std::unordered_map<std::string, std::tuple<std::string, float, int>>&
        qparam_dict) {
  std::stack<Block*> blocks_to_visit;
  blocks_to_visit.push(graph->block());
  // For storing quantizable values - node pairs that are external
  // or intermediate inputs to quantizable nodes
  std::vector<Use> quantInputs;
  // For storing quantizable values that are output of quantizable nodes
  // Since same value can go to multiple nodes, we use set so that
  // we insert quant-dequant node pairs for value only once
  std::vector<Value*> quantOutputs;
  std::unordered_set<Value*> valueLookup;

  // Observer nodes to remove from graph
  std::vector<Node*> nodes_to_remove;

  // Create value:qparam dict. Once qparam dict key is matched
  // to the observer node, we create value node to qparam for lookup.
  std::unordered_map<Value*, std::tuple<std::string, float, int>>
      qparam_value_dict;

  while (!blocks_to_visit.empty()) {
    Block* b = blocks_to_visit.top();
    blocks_to_visit.pop();

    for (Node* n : b->nodes()) {
      // Schedule the sub blocks
      for (Block* subblock : n->blocks()) {
        blocks_to_visit.push(subblock);
      }

      std::tuple<std::string, float, int> qparam_data;
      if (matchQParamDictKeytoObserver<std::string, float, int>(
              n, qparam_dict, qparam_data)) {
        // This is the observer node. Mark it and the second input
        // constant node for deletion.
        Value* qparam_value = n->inputs()[0];
        qparam_value_dict.emplace(qparam_value, qparam_data);
        nodes_to_remove.emplace_back(n);
        nodes_to_remove.emplace_back(n->inputs()[1]->node());
        continue;
      }

      // We iterate over node inputs to identify which Values
      // need to be quantized depending on node type
      for (size_t i = 0; i <  n->inputs().size(); ++i) {
        Value* v = n->inputs().at(i);
        if (!v->type()->isSubtypeOf(TensorType::get())) {
          // Skip quantization for non tensors
          continue;
        }

        if (nodeQuantizable(v->node())) {
          // Goal of this iteration is to identify the parent node for V
          // that is quantizable and replace all uses of Value with
          // quant-dequant output. Usage of set helps adding single
          // q-dq nodes for all V->users
          // Example N1 -> (V1 -> (N2), V2 -> (N3))
          //         N1 is quantizable node. So we insert quant-dequant
          //         nodes for all outputs of N1 (V1, V2) once
          if (!valueLookup.count(v)) {
            valueLookup.emplace(v);
            quantOutputs.emplace_back(v);
          }
        } else if (nodeQuantizable(n)) {
          // Goal of this iteration is to identify nodes that are
          // quantizable but input value originate from non quantizable
          // node. This requires selectively inserting q-dq nodes for
          // inputs into node N(V, N pair) because parent node might
          // also have input into other non quantizable nodes
          // Example : N1(prim::Param) -> (V1 -> (N4, N5), V2 -> (N6, N7), V3)
          //           N1 is not quantizable node but N4 and N7 are
          //           quantizable nodes. So we add the (V1, N4) and
          //           (V2, N7) as insertion points for quant-dequant nodes
          quantInputs.emplace_back(Use(n, i));
        }
      }
    } // End Loop for nodes within block

    // Since we are iterating node inputs only above, we need to iterate
    // over block outputs values and if they originate from quantizable
    // node, we push to quantOutputs set
    auto outputVals = b->outputs();
    for (auto& v : outputVals) {
      if (nodeQuantizable(v->node()) &&
          v->type()->isSubtypeOf(TensorType::get())) {
        quantOutputs.emplace_back(v);
      }
    } // end for
  } // end Block traversal

  // Destory Observer Nodes
  for (auto& n : nodes_to_remove) {
    n->destroy();
  }

  // Insert the quant-dequant pair for values output from quantizable nodes
  for (auto& v_to_quant : quantOutputs) {
    if (qparam_value_dict.count(v_to_quant) != 0) {
      Node* dq = addQuantDeQuantNodesFor(
          v_to_quant,
          v_to_quant->node(),
          qparam_value_dict[v_to_quant],
          at::ScalarType::QUInt8);
      TORCH_INTERNAL_ASSERT(dq != nullptr);
      v_to_quant->replaceAllUsesWith(dq->output());
      // Above step replaces v->quant with vdq->quant. We need to restore link.
      // Below chain traverse up from dq to q node.
      Node* q = traverseToQuantNode(dq);
      TORCH_INTERNAL_ASSERT(q != nullptr);
      q->replaceInputWith(dq->output(), v_to_quant);
    }
  }

  // Insert the quant-dequant pair for values inputs to quantizable nodes
  for (const Use& u : quantInputs) {
    Value* v = u.user->inputs().at(u.offset);
    if (qparam_value_dict.count(v) != 0) {
      Node* dq = addQuantDeQuantNodesFor(
          v,
          v->node(),
          qparam_value_dict[v],
          at::ScalarType::QUInt8);
      TORCH_INTERNAL_ASSERT(dq != nullptr);
      u.user->replaceInput(u.offset, dq->output());
    }
  }
}

void InsertQuantDequantNodes(
    const script::Module& moduleObj,
    const std::string& method_name,
    const std::unordered_map<std::string, std::tuple<std::string, float, int>>&
        qparam_dict) {
  script::Method method = moduleObj.get_method(method_name);
  InsertQuantDequantNodes(method.graph(), qparam_dict);
}

void QuantLinting(std::shared_ptr<Graph>& graph) {
  throw std::runtime_error("Pass not implemented yet!");
}

void FoldQuantNodesIntoInputsOutputs(std::shared_ptr<Graph>& graph) {
  throw std::runtime_error("Pass not implemented yet!");
}

void InsertQuantDequantNodesForParam(
    script::Method& method,
    const std::string& param_name,
    const std::function<std::tuple<std::string, float, int>(at::Tensor)>&
        getQParamFunc,
    at::ScalarType t) {
  TORCH_CHECK(getQParamFunc != nullptr);
  auto params_to_insert_qdq = getQuantizableParamsofName(method, param_name);

  for (auto& param_info : params_to_insert_qdq) {
    auto qparam = getQParamFunc(param_info.value);
    Node* dq = addQuantDeQuantNodesFor(
        param_info.v, param_info.v->node()->next(), qparam, t);
    TORCH_INTERNAL_ASSERT(dq != nullptr);
    param_info.consumer.user->replaceInput(param_info.consumer.offset, dq->output());
  }
}

void InsertQuantDequantNodesForParam(
    script::Method& method,
    const std::string& param_name,
    const std::function<std::tuple<std::string, float, int>(float, float)>&
        getQParamFunc,
    at::ScalarType t) {
  TORCH_CHECK(getQParamFunc != nullptr);
  auto params_to_insert_qdq = getQuantizableParamsofName(method, param_name);

  for (const ParamInfo& param_info : params_to_insert_qdq) {
    // This getQParamFunc requires scale for weight and activation because for
    // quantized ops that involve matmul with weight and bias(WX+b), input scale
    // for bias is computed from input activation and weight. if weight attr
    // not present we skip inserting q-dq node.
    Node* n = param_info.consumer.user;
    auto param_index = n->schema().argumentIndexWithName("weight");
    if (!param_index) {
      continue;
    }
    std::vector<size_t> node_inputs_idx{0, (size_t)*param_index};
    std::array<float, 2> scale_factors = {0, 0};
    bool skip_node = false;
    for (size_t idx = 0; idx < node_inputs_idx.size(); idx++) {
      size_t input_index = node_inputs_idx[idx];
      Value* input_value = n->inputs()[input_index];
      Node* n_input_value = input_value->node();
      Value* scale_value = getScaleValue(n_input_value);
      if (!scale_value) {
        // Dequant node pattern for input is missing
        skip_node = true;
        break;
      }
      c10::IValue scale_ivalue = toIValue(scale_value).value();
      float input_scale = static_cast<float>(scale_ivalue.toDouble());
      TORCH_CHECK(input_scale != 0.0);
      scale_factors[idx] = input_scale;
    }
    if (skip_node) {
      continue;
    }
    auto bias_qparam = getQParamFunc(scale_factors[0], scale_factors[1]);
    Node* dq = addQuantDeQuantNodesFor(
        param_info.v, param_info.v->node()->next(), bias_qparam, t);
    TORCH_INTERNAL_ASSERT(dq != nullptr);
    param_info.consumer.user->replaceInput(param_info.consumer.offset, dq->output());
  }
}

// Exposing the template api helps reuse the same interface for different
// qparamfunc for different qschemes and params.
template <typename Fn>
void InsertQuantDequantNodesForParam(
    const script::Module& moduleObj,
    const std::string& method_name,
    const std::string& param_name,
    const Fn& getQParamFunc,
    at::ScalarType t) {
  script::Method method = moduleObj.get_method(method_name);
  InsertQuantDequantNodesForParam(method, param_name, getQParamFunc, t);
}

// Explicit Supported Template specialization for getQParamFunc.
template TORCH_API void InsertQuantDequantNodesForParam(
    const script::Module& moduleObj,
    const std::string& method_name,
    const std::string& param_name,
    const std::function<std::tuple<std::string, float, int>(at::Tensor)>&
        getQParamFunc,
    at::ScalarType t);

template TORCH_API void InsertQuantDequantNodesForParam(
    const script::Module& moduleObj,
    const std::string& method_name,
    const std::string& param_name,
    const std::function<std::tuple<std::string, float, int>(float, float)>&
        getQParamFunc,
    at::ScalarType t);


TORCH_API script::Module InsertObservers(
    const script::Module& module,
    const std::string& method_name,
    const script::Module& observer_module,
    const script::Module& weight_observer_module) {
  script::Module input_module = module.clone();
  script::Method method = input_module.get_method(method_name);
  auto graph = method.graph();
  TORCH_CHECK(graph != nullptr);
  // For storing all values that need to be instrumented with an observer call.
  std::vector<Value*> values_to_observe;

  // For traversing all blocks in the graph including subblocks.
  std::stack<Block*> blocks_to_visit;

  // Mark observer nodes for inputs so we dont add observers
  // for observers while traversing graph
  std::unordered_set<Node*> observer_for_input;

  // Add observer for external input nodes excluding parameters
  // These are treated as activation as they vary across batches
  // and need to be observed.

  // prim::Param nodes do not belong to the graph. Hence the Insert
  // point is the beginning of graph node. This also safe guards against
  // observing a potentially mutated value due to some in-place operation
  for (size_t idx = 1; idx < method.num_inputs(); ++idx) {
    auto& v = graph->inputs()[idx];
    if (v->type()->isSubtypeOf(TensorType::get())) {
      Node* observer_node = insertObserverForwardCall(v, v->owningGraph(), input_module, observer_module);
      observer_for_input.emplace(observer_node);
    }
  }

  blocks_to_visit.push(graph->block());
  while (!blocks_to_visit.empty()) {
    Block* b = blocks_to_visit.top();
    blocks_to_visit.pop();
    for (Node* n : b->nodes()) {
      // Skip nodes that we don't need to observe, e.g. 'prim::Constant' or
      // observer nodes
      if (!outputsNeedToBeObserved(n) || observer_for_input.count(n) != 0) {
        continue;
      }

      // Record all outputs in the values_to_observe - we'll later add observers
      // for all values from it.
      for (Value* v : n->outputs()) {
        values_to_observe.push_back(v);
      }

      // Schedule subblocks (if any) for visiting.
      for (Block* subblock : n->blocks()) {
        blocks_to_visit.push(subblock);
      }
    }
  }

  // Actually add observer nodes.
  for (Value* v : values_to_observe) {
    if (v->type()->isSubtypeOf(TensorType::get())) {
      // Skip inserting observer for bias
      if (v->node()->kind() == prim::GetAttr && v->node()->s(c10::attr::name) == "bias") {
        continue;
      } else if (v->node()->kind() == prim::GetAttr && v->node()->s(c10::attr::name) == "weight") {
        insertObserverForwardCall(v, v->owningGraph(), input_module, weight_observer_module);
      } else {
        insertObserverForwardCall(v, v->owningGraph(), input_module, observer_module);
      }
    }
  }
  return input_module;
}

Node* insertQuantDeQuantCall(Value* v, IValue qparams, at::ScalarType t, bool after=true) {
  Graph* g = v->node()->owningGraph();
  Node* quant = createQuantNode(v, g);
  Node* intrepr = createIntReprNode(v, g);
  Node* dequant = createDeQuantNode(v, g);
  Node* insert_point = after ? v->node() : *g->nodes().begin();
  WithCurrentScope scope_guard(
      *insert_point->owningGraph(), insert_point->scope());
  WithInsertPoint ins(insert_point);

  // Add quant-intrepr-dequant nodes and replace for all uses of Value
  // Create qparam constant nodes
  TORCH_INTERNAL_ASSERT(qparams.isTuple(), "qparams must be tuple");
  auto tp = qparams.toTuple();
  IValue scale = tp->elements()[0].toTensor().item().toFloat();
  IValue zero_point = tp->elements()[1].toTensor().item().toInt();
  Value* scale_val = g->insertConstant(scale);
  Value* zero_point_val = g->insertConstant(zero_point);

  // Insert quant/int_repr/dequant nodes
  if (after) {
    quant->insertAfter(insert_point);
  } else {
    quant->insertBefore(insert_point);
  }

  intrepr->insertAfter(quant);
  dequant->insertAfter(intrepr);

  // Attach inputs to quantization pattern nodes
  quant->addInput(v);
  intrepr->addInput(quant->output());
  dequant->addInput(intrepr->output());

  quant->addInput(scale_val);
  quant->addInput(zero_point_val);
  dequant->addInput(scale_val);
  dequant->addInput(zero_point_val);

  Value* scalar_type_val = insertScalarType(quant, t);
  TORCH_INTERNAL_ASSERT(scalar_type_val != nullptr);
  quant->addInput(scalar_type_val);
  dequant->addInput(scalar_type_val);
  return dequant;
}

<<<<<<< HEAD
c10::optional<script::Module> findObserverModule(const script::Module& module, Value* v) {
      for (const Use& u: v->uses()) {
        if (u.user->kind() == prim::CallMethod && u.user->s(attr::name) == "forward" &&
//            u.user->inputs().at(0)->type()->kind() == c10::ClassType &&
            u.user->inputs().at(0)->debugName().find("observer_for_") == 0) {
          std::cout << "before toIValue";
          c10::IValue observer = u.user->inputs().at(0);
          std::cout << "after toIValue";
          auto observer_module = script::Module(observer.toObject());
          std::cout << "Got observer" << std::endl;
          std::cout << "Got observer: " << observer_module.name().qualifiedName() << std::endl;
          return observer_module;
        }
      }
      std::cout << "No observer" << std::endl;
      return c10::nullopt;
=======
std::tuple<std::string, c10::optional<script::Module>> findObserverModule(const script::Module& module, Value* v) {
      for (const Use& u: v->uses()) {
        // Note that here we just check for the name of observer, but the ideally
        // we should be comparing the type of observer, this is a temporary
        // work around until data only clone of module.clone is supported.
        auto submodule_name = u.user->inputs().at(0)->debugName();
        if (u.user->kind() == prim::CallMethod && u.user->s(attr::name) == "forward" &&
//            u.user->inputs().at(0)->type()->kind() == c10::ClassType &&
            submodule_name.find("observer_for_") == 0) {
          auto observer_module = module.find_module(submodule_name);
          return std::make_tuple(submodule_name, observer_module);
        }
      }
      return std::make_tuple("", c10::nullopt);
>>>>>>> 22226d7f
}

IValue getQParam(const script::Module& module, Value* v) {
    TORCH_INTERNAL_ASSERT(v->type()->isSubtypeOf(TensorType::get()));
<<<<<<< HEAD
    auto observer_module = findObserverModule(module, v);
    TORCH_INTERNAL_ASSERT(observer_module, "GetQParam expects the corresponding observer for ", v->debugName(), " exists.");
=======
    c10::optional<script::Module> observer_module;
    std::tie(std::ignore, observer_module) = findObserverModule(module, v);
    TORCH_INTERNAL_ASSERT(observer_module,
                          "getQParam expects the corresponding observer for ",
                          v->debugName(),
                          " exists.");
>>>>>>> 22226d7f
    auto calculate_qparams = observer_module.value().get_method("calculate_qparams");
    IValue qparams = calculate_qparams(std::vector<IValue>());
    return qparams;
}

void quantizeBias(const script::Module& module, Value* v) {
  // Traverse to the place where this is used
  Node* aten_call_node = nullptr;
  std::vector<std::string> ops_with_bias = {"aten::conv2d", "aten::_convolution"};
  for (const auto& use: v->uses()) {
    if (std::find(ops_with_bias.begin(), ops_with_bias.end(),
                  use.user->kind().toQualString()) != ops_with_bias.end()) {
      Value* activation = use.user->inputs()[0];
      Value* weight = use.user->inputs()[1];
      // Get qparam from activation
      IValue act_qparam = getQParam(module, activation);
      // Get qparam from weight
      IValue weight_qparam = getQParam(module, weight);
      IValue bias_scale =  at::scalar_tensor(
          c10::Scalar(act_qparam.toTuple()->elements()[0].toTensor().item().toDouble() *
                      weight_qparam.toTuple()->elements()[0].toTensor().item().toDouble()),
          at::kDouble);
      IValue bias_qparam = c10::ivalue::Tuple::create(
          std::vector<IValue>({bias_scale,
                               at::scalar_tensor(c10::Scalar(0))}), act_qparam.toTuple()->type);
      Node* dequant = insertQuantDeQuantCall(v, bias_qparam, at::kQInt32);
      v->replaceAllUsesWith(dequant->output());
      Node* q = traverseToQuantNode(dequant);
      TORCH_INTERNAL_ASSERT(q != nullptr);
      q->replaceInputWith(dequant->output(), v);
      break;
    }
  }
}

<<<<<<< HEAD
void quantizeValue(const script::Module& module, Value* v, std::vector<std::string>& observer_modules_to_remove, std::vector<Node*>& nodes_to_destroy, bool after=true) {
    auto observer_module = findObserverModule(module, v);
    if (observer_module) {
      auto observer_module_name = observer_module.value().name().qualifiedName();
      // remove observer_module
      observer_modules_to_remove.push_back(observer_module_name);
      // remove observer forward call
      for (const Use& u: v->uses()) {
        Node* user = u.user;
        if (user->kind() == prim::CallMethod && user->s(c10::attr::name) == "forward" && user->inputs()[0]->debugName() == observer_module_name) {
          // Observer forward call node
          nodes_to_destroy.push_back(user);
          // GetAttr node for observer module
          nodes_to_destroy.push_back(user->inputs()[0]->node());
        }
      }

      // calculate qparams and insert quant/dequant calls
      auto calculate_qparams = (*observer_module).get_method("calculate_qparams");
      IValue qparams = calculate_qparams(std::vector<IValue>());
      Node* dequant;
      if (v->node()->kind() == prim::GetAttr && v->node()->s(c10::attr::name) == "weight") {
        dequant = insertQuantDeQuantCall(v, qparams, at::kQInt8);
      } else {
        dequant = insertQuantDeQuantCall(v, qparams, at::kQUInt8, after);
      }
      v->replaceAllUsesWith(dequant->output());
      Node* q = traverseToQuantNode(dequant);
      TORCH_INTERNAL_ASSERT(q);
      q->replaceInputWith(dequant->output(), v);
    }
=======
void quantizeValue(const script::Module& module,
                   Value* v,
                   std::vector<std::string>& observer_modules_to_remove,
                   std::vector<Node*>& nodes_to_destroy,
                   bool insert_after=true) {
  std::string observer_module_name;
  c10::optional<script::Module> observer_module;
  std::tie(observer_module_name, observer_module) = findObserverModule(module, v);
  if (observer_module) {
    // remove observer_module
    observer_modules_to_remove.push_back(observer_module_name);
    // remove observer forward call
    for (const Use& u: v->uses()) {
      Node* user = u.user;
      if (user->kind() == prim::CallMethod &&
          user->s(c10::attr::name) == "forward" &&
          user->inputs()[0]->debugName() == observer_module_name) {
        // Observer forward call node
        nodes_to_destroy.push_back(user);
        // GetAttr node for observer module
        nodes_to_destroy.push_back(user->inputs()[0]->node());
      }
    }

    // calculate qparams and insert quant/dequant calls
    auto calculate_qparams = (*observer_module).get_method("calculate_qparams");
    IValue qparams = calculate_qparams(std::vector<IValue>());
    Node* dequant;
    if (v->node()->kind() == prim::GetAttr && v->node()->s(c10::attr::name) == "weight") {
      dequant = insertQuantDeQuantCall(v, qparams, at::kQInt8);
    } else {
      dequant = insertQuantDeQuantCall(v, qparams, at::kQUInt8, insert_after);
    }
    v->replaceAllUsesWith(dequant->output());
    Node* q = traverseToQuantNode(dequant);
    TORCH_INTERNAL_ASSERT(q);
    q->replaceInputWith(dequant->output(), v);
  }
>>>>>>> 22226d7f
}

script::Module InsertQuantDeQuant(
    const script::Module& input_module,
    const std::string& method_name) {
  script::Module module = input_module.clone();
  script::Method method = module.get_method(method_name);
  auto graph = method.graph();
  TORCH_CHECK(graph != nullptr);
  auto num_activation_inputs = method.num_inputs();
  std::vector<Value*> values_to_observe;
  std::vector<Value*> input_values;

  // For traversing all blocks in the graph including subblocks.
  std::stack<Block*> blocks_to_visit;

  // Mark observer nodes for inputs so we dont add observers
  // for observers while traversing graph
  std::unordered_set<Node*> observer_for_input;

  // Add observer for external input nodes excluding parameters
  // These are treated as activation as they vary across batches
  // and need to be observed.

  // prim::Param nodes do not belong to the graph. Hence the Insert
  // point is the beginning of graph node. This also safe guards against
  // observing a potentially mutated value due to some in-place operation
  for (size_t idx = 0; idx < num_activation_inputs; ++idx) {
    auto& v = graph->inputs()[idx];
    if (v->type()->isSubtypeOf(TensorType::get())) {
      input_values.push_back(v);
    }
  }

  blocks_to_visit.push(graph->block());
  while (!blocks_to_visit.empty()) {
    Block* b = blocks_to_visit.top();
    blocks_to_visit.pop();
    for (Node* n : b->nodes()) {
      // Skip nodes that we don't need to observe, e.g. 'prim::Constant' or
      // observer nodes
      if (!outputsNeedToBeObserved(n) || observer_for_input.count(n) != 0) {
        continue;
      }

      // Record all outputs in the values_to_observe - we'll later add observers
      // for all values from it.
      for (Value* v : n->outputs()) {
        values_to_observe.push_back(v);
      }

      // Schedule subblocks (if any) for visiting.
      for (Block* subblock : n->blocks()) {
        blocks_to_visit.push(subblock);
      }
    }
  }

  // quantize bias first
  std::cout << "quantizing bias" << std::endl;
  for (Value* v : values_to_observe) {
    if (v->type()->isSubtypeOf(TensorType::get())) {
<<<<<<< HEAD
      std::cout << "before get observer module" << std::endl;
      c10::optional<script::Module> observer_module = findObserverModule(module, v);
      std::cout << "after get observer module" << std::endl;
      if (!observer_module.has_value()) {
=======
      c10::optional<script::Module> observer_module;
      std::tie(std::ignore, observer_module) = findObserverModule(module, v);
      if (!observer_module) {
>>>>>>> 22226d7f
        if (v->node()->kind() == prim::GetAttr && v->node()->s(c10::attr::name) == "bias") {
          std::cout << "quantizing bias quantizeBias " << std::endl;
          quantizeBias(module, v);
        }
      }
      std::cout << "after if" << std::endl;
    }
  }

  std::vector<std::string> observer_modules_to_remove;
  std::vector<Node*> nodes_to_destroy;

  std::cout << "quantizing values" << std::endl;
  for (Value* v : values_to_observe) {
    if (v->type()->isSubtypeOf(TensorType::get())) {
      c10::optional<script::Module> observer_module;
      std::tie(std::ignore, observer_module) = findObserverModule(module, v);
      if (observer_module) {
        quantizeValue(module, v, observer_modules_to_remove, nodes_to_destroy);
      }
    }
  }

  std::cout << "quantizing input values" << std::endl;
  for (Value* v : input_values) {
    if (v->type()->isSubtypeOf(TensorType::get())) {
      c10::optional<script::Module> observer_module;
      std::tie(std::ignore, observer_module) = findObserverModule(module, v);
      if (observer_module) {
        quantizeValue(module, v, observer_modules_to_remove, nodes_to_destroy, false);
      }
    }
  }

  // Destroy observer forward calls
  for (auto& n: nodes_to_destroy) {
    n->destroy();
  }

  // NOTE: Remove observer module does not work right now, we'll return
  // the module with observer modules as a temporary workaround
  // TODO: remove observer modules after we have a remove_module API

  return module;
}

void QuantFusion(std::shared_ptr<Graph>& graph) {
  SubgraphRewriter rewriter;
  std::string pattern = R"(
graph(%a, %w, %b, %a_scale, %a_zero_point, %a_dtype, %w_scale, %w_zero_point, %w_dtype, %b_scale, %b_zero_point, %b_dtype, %r_scale, %r_zero_point, %r_dtype, %c, %d, %e, %f):
        %a_quant = aten::quantize_linear(%a, %a_scale, %a_zero_point, %a_dtype)
        %a_intrepr = aten::int_repr(%a_quant)
        %a_dequant = aten::_dequantize_linear(%a_intrepr, %a_scale, %a_zero_point, %a_dtype)
        %w_quant = aten::quantize_linear(%w, %w_scale, %w_zero_point, %w_dtype)
        %w_intrepr = aten::int_repr(%w_quant)
        %w_dequant = aten::_dequantize_linear(%w_intrepr, %w_scale, %w_zero_point, %w_dtype)
        %b_quant = aten::quantize_linear(%b, %b_scale, %b_zero_point, %b_dtype)
        %b_intrepr = aten::int_repr(%b_quant)
        %b_dequant = aten::_dequantize_linear(%b_intrepr, %b_scale, %b_zero_point, %b_dtype)
        %r = aten::conv2d(%a_dequant, %w_dequant, %b_dequant, %c, %d, %e, %f)
        %r_quant = aten::quantize_linear(%r, %r_scale, %r_zero_point, %r_dtype)
        %r_intrepr = aten::int_repr(%r_quant)
        %r_dequant = aten::_dequantize_linear(%r_intrepr, %r_scale, %r_zero_point, %r_dtype)
        return (%r_dequant))";

  std::string replacement = R"(
graph(%a, %w, %b, %a_scale, %a_zero_point, %a_dtype, %w_scale, %w_zero_point, %w_dtype, %b_scale, %b_zero_point, %b_dtype, %r_scale, %r_zero_point, %r_dtype, %stride, %padding, %dilation, %groups):
        %a_quant = aten::quantize_linear(%a, %a_scale, %a_zero_point, %a_dtype)
        %w_quant = aten::quantize_linear(%w, %w_scale, %w_zero_point, %w_dtype)
        %b_quant = aten::quantize_linear(%b, %b_scale, %b_zero_point, %b_dtype)
        %0 : int = prim::Constant[value=0]()
        %1 : int = prim::Constant[value=1]()
        %2 : int = prim::Constant[value=2]()
        %3 : int = prim::Constant[value=3]()
        %in_param : int[] = prim::ListConstruct(%0, %2, %3, %1)
        %a_perm : Tensor = aten::permute(%a_quant, %in_param)
        %w_perm : Tensor = aten::permute(%w_quant, %in_param)
        %w_packed = quantized::fbgemm_conv_prepack(%w_perm, %stride, %padding, %dilation, %groups)
        %r = quantized::fbgemm_conv2d(%a_perm, %w_packed, %b_quant, %stride, %padding, %dilation, %groups, %r_scale, %r_zero_point)
        %out_param : int[] = prim::ListConstruct(%0, %3, %1, %2)
        %r_perm = aten::permute(%r, %out_param)
        %r_intrepr = aten::int_repr(%r_perm)
        %r_dequant = aten::_dequantize_linear(%r_intrepr, %r_scale, %r_zero_point, %r_dtype)
        return (%r_dequant))";
  rewriter.RegisterRewritePattern(pattern, replacement);
  rewriter.runOnGraph(graph);
}

} // namespace jit
} // namespace torch<|MERGE_RESOLUTION|>--- conflicted
+++ resolved
@@ -723,54 +723,30 @@
   return dequant;
 }
 
-<<<<<<< HEAD
-c10::optional<script::Module> findObserverModule(const script::Module& module, Value* v) {
-      for (const Use& u: v->uses()) {
-        if (u.user->kind() == prim::CallMethod && u.user->s(attr::name) == "forward" &&
+std::tuple<std::string, c10::optional<script::Module>> findObserverModule(const script::Module& module, Value* v) {
+  for (const Use& u: v->uses()) {
+    // Note that here we just check for the name of observer, but the ideally
+    // we should be comparing the type of observer, this is a temporary
+    // work around until data only clone of module.clone is supported.
+    auto submodule_name = u.user->inputs().at(0)->debugName();
+    if (u.user->kind() == prim::CallMethod && u.user->s(attr::name) == "forward" &&
 //            u.user->inputs().at(0)->type()->kind() == c10::ClassType &&
-            u.user->inputs().at(0)->debugName().find("observer_for_") == 0) {
-          std::cout << "before toIValue";
-          c10::IValue observer = u.user->inputs().at(0);
-          std::cout << "after toIValue";
-          auto observer_module = script::Module(observer.toObject());
-          std::cout << "Got observer" << std::endl;
-          std::cout << "Got observer: " << observer_module.name().qualifiedName() << std::endl;
-          return observer_module;
-        }
-      }
-      std::cout << "No observer" << std::endl;
-      return c10::nullopt;
-=======
-std::tuple<std::string, c10::optional<script::Module>> findObserverModule(const script::Module& module, Value* v) {
-      for (const Use& u: v->uses()) {
-        // Note that here we just check for the name of observer, but the ideally
-        // we should be comparing the type of observer, this is a temporary
-        // work around until data only clone of module.clone is supported.
-        auto submodule_name = u.user->inputs().at(0)->debugName();
-        if (u.user->kind() == prim::CallMethod && u.user->s(attr::name) == "forward" &&
-//            u.user->inputs().at(0)->type()->kind() == c10::ClassType &&
-            submodule_name.find("observer_for_") == 0) {
-          auto observer_module = module.find_module(submodule_name);
-          return std::make_tuple(submodule_name, observer_module);
-        }
-      }
-      return std::make_tuple("", c10::nullopt);
->>>>>>> 22226d7f
+        submodule_name.find("observer_for_") == 0) {
+      auto observer_module = module.find_module(submodule_name);
+      return std::make_tuple(submodule_name, observer_module);
+    }
+  }
+  return std::make_tuple("", c10::nullopt);
 }
 
 IValue getQParam(const script::Module& module, Value* v) {
     TORCH_INTERNAL_ASSERT(v->type()->isSubtypeOf(TensorType::get()));
-<<<<<<< HEAD
-    auto observer_module = findObserverModule(module, v);
-    TORCH_INTERNAL_ASSERT(observer_module, "GetQParam expects the corresponding observer for ", v->debugName(), " exists.");
-=======
     c10::optional<script::Module> observer_module;
     std::tie(std::ignore, observer_module) = findObserverModule(module, v);
     TORCH_INTERNAL_ASSERT(observer_module,
                           "getQParam expects the corresponding observer for ",
                           v->debugName(),
                           " exists.");
->>>>>>> 22226d7f
     auto calculate_qparams = observer_module.value().get_method("calculate_qparams");
     IValue qparams = calculate_qparams(std::vector<IValue>());
     return qparams;
@@ -806,39 +782,6 @@
   }
 }
 
-<<<<<<< HEAD
-void quantizeValue(const script::Module& module, Value* v, std::vector<std::string>& observer_modules_to_remove, std::vector<Node*>& nodes_to_destroy, bool after=true) {
-    auto observer_module = findObserverModule(module, v);
-    if (observer_module) {
-      auto observer_module_name = observer_module.value().name().qualifiedName();
-      // remove observer_module
-      observer_modules_to_remove.push_back(observer_module_name);
-      // remove observer forward call
-      for (const Use& u: v->uses()) {
-        Node* user = u.user;
-        if (user->kind() == prim::CallMethod && user->s(c10::attr::name) == "forward" && user->inputs()[0]->debugName() == observer_module_name) {
-          // Observer forward call node
-          nodes_to_destroy.push_back(user);
-          // GetAttr node for observer module
-          nodes_to_destroy.push_back(user->inputs()[0]->node());
-        }
-      }
-
-      // calculate qparams and insert quant/dequant calls
-      auto calculate_qparams = (*observer_module).get_method("calculate_qparams");
-      IValue qparams = calculate_qparams(std::vector<IValue>());
-      Node* dequant;
-      if (v->node()->kind() == prim::GetAttr && v->node()->s(c10::attr::name) == "weight") {
-        dequant = insertQuantDeQuantCall(v, qparams, at::kQInt8);
-      } else {
-        dequant = insertQuantDeQuantCall(v, qparams, at::kQUInt8, after);
-      }
-      v->replaceAllUsesWith(dequant->output());
-      Node* q = traverseToQuantNode(dequant);
-      TORCH_INTERNAL_ASSERT(q);
-      q->replaceInputWith(dequant->output(), v);
-    }
-=======
 void quantizeValue(const script::Module& module,
                    Value* v,
                    std::vector<std::string>& observer_modules_to_remove,
@@ -877,7 +820,6 @@
     TORCH_INTERNAL_ASSERT(q);
     q->replaceInputWith(dequant->output(), v);
   }
->>>>>>> 22226d7f
 }
 
 script::Module InsertQuantDeQuant(
@@ -940,16 +882,9 @@
   std::cout << "quantizing bias" << std::endl;
   for (Value* v : values_to_observe) {
     if (v->type()->isSubtypeOf(TensorType::get())) {
-<<<<<<< HEAD
-      std::cout << "before get observer module" << std::endl;
-      c10::optional<script::Module> observer_module = findObserverModule(module, v);
-      std::cout << "after get observer module" << std::endl;
-      if (!observer_module.has_value()) {
-=======
       c10::optional<script::Module> observer_module;
       std::tie(std::ignore, observer_module) = findObserverModule(module, v);
       if (!observer_module) {
->>>>>>> 22226d7f
         if (v->node()->kind() == prim::GetAttr && v->node()->s(c10::attr::name) == "bias") {
           std::cout << "quantizing bias quantizeBias " << std::endl;
           quantizeBias(module, v);
