--- conflicted
+++ resolved
@@ -1,24 +1,3 @@
-<<<<<<< HEAD
-set(Aten_TH_AVX_extra_src)
-
-set(hdr
-  THGeneral.h THHalf.h THTensor.h)
-
-set(ATen_TH_SRCS
-  ${CMAKE_CURRENT_SOURCE_DIR}/THGeneral.cpp
-  ${CMAKE_CURRENT_SOURCE_DIR}/THTensor.cpp
-  )
-# Remember that PARENT_SCOPE variables are not in the current scope
-set(ATen_TH_SRCS ${ATen_TH_SRCS} PARENT_SCOPE)
-set(ATen_CPU_SRCS ${ATen_CPU_SRCS} ${ATen_TH_SRCS} PARENT_SCOPE)
-
-# Aten_TH_AVX_extra_src is used in aten/src/ATen/CMakeLists.txt
-# when built with BUILD_LITE_INTERPRETER=1
-set(Aten_TH_AVX_extra_src ${Aten_TH_AVX_extra_src} PARENT_SCOPE)
-######################################################
-
-=======
->>>>>>> 620a1fcb
 
 set(ATen_CPU_INCLUDE ${ATen_CPU_INCLUDE}
   ${CMAKE_CURRENT_SOURCE_DIR}
@@ -31,17 +10,4 @@
 
 install(FILES
   THGenerateByteType.h
-<<<<<<< HEAD
-  THTensor.h
-  THHalf.h
-  THTensor.hpp
-  DESTINATION "${ATEN_INSTALL_INCLUDE_SUBDIR}/TH")
-
-install(FILES
-  generic/THTensor.cpp
-  generic/THTensor.h
-  # See Note [TH abstraction violation]
-  DESTINATION "${ATEN_INSTALL_INCLUDE_SUBDIR}/TH/generic")
-=======
-  DESTINATION "${ATEN_INSTALL_INCLUDE_SUBDIR}/TH")
->>>>>>> 620a1fcb
+  DESTINATION "${ATEN_INSTALL_INCLUDE_SUBDIR}/TH")