--- conflicted
+++ resolved
@@ -170,10 +170,7 @@
   ASSERT_TRUE(Scalar(2).equal(2.0));
 }
 
-<<<<<<< HEAD
-=======
 // NOLINTNEXTLINE(cppcoreguidelines-avoid-non-const-global-variables)
->>>>>>> 078fadaa
 TEST(TestScalar, TestFormatting) {
   auto format = [] (Scalar a) {
     std::ostringstream str;
