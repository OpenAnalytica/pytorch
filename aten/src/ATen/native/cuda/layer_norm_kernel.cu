--- conflicted
+++ resolved
@@ -427,12 +427,8 @@
     IntArrayRef normalized_shape, const c10::optional<Tensor>& weight_opt /* optional */, const c10::optional<Tensor>& bias_opt /* optional */,
     double eps) {
   // See [Note: hacky wrapper removal for optional tensor]
-<<<<<<< HEAD
-  const Tensor& weight = c10::value_or_else(weight_opt, [] {return Tensor();});
-=======
   c10::MaybeOwned<Tensor> weight_maybe_owned = at::borrow_from_optional_tensor(weight_opt);
   const Tensor& weight = *weight_maybe_owned;
->>>>>>> 98fcdb80
   const Tensor& bias = c10::value_or_else(bias_opt, [] {return Tensor();});
 
 
@@ -480,12 +476,8 @@
     const Tensor& rstd, const c10::optional<Tensor>& weight_opt /* optional */, const c10::optional<Tensor>& bias_opt /* optional */,
     std::array<bool, 3> grad_input_mask) {
   // See [Note: hacky wrapper removal for optional tensor]
-<<<<<<< HEAD
-  const Tensor& weight = c10::value_or_else(weight_opt, [] {return Tensor();});
-=======
   c10::MaybeOwned<Tensor> weight_maybe_owned = at::borrow_from_optional_tensor(weight_opt);
   const Tensor& weight = *weight_maybe_owned;
->>>>>>> 98fcdb80
   const Tensor& bias = c10::value_or_else(bias_opt, [] {return Tensor();});
 
 
